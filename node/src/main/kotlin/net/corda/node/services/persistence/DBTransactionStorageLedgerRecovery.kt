--- conflicted
+++ resolved
@@ -7,6 +7,7 @@
 import net.corda.core.flows.TransactionMetadata
 import net.corda.core.identity.CordaX500Name
 import net.corda.core.internal.NamedCacheFactory
+import net.corda.core.internal.VisibleForTesting
 import net.corda.core.node.StatesToRecord
 import net.corda.core.node.services.vault.Sort
 import net.corda.core.serialization.CordaSerializable
@@ -87,7 +88,6 @@
             /** Encrypted recovery information for sole use by Sender **/
             @Lob
             @Column(name = "distribution_list", nullable = false)
-<<<<<<< HEAD
             val distributionList: ByteArray,
 
             /** states to record: NONE, ALL_VISIBLE, ONLY_RELEVANT */
@@ -103,17 +103,6 @@
         @VisibleForTesting
         fun toReceiverDistributionRecord(encryptionService: EncryptionService): ReceiverDistributionRecord {
             val hashedDL = HashedDistributionList.decrypt(this.distributionList, encryptionService)
-=======
-            val distributionList: ByteArray
-    ) {
-        constructor(key: Key, txId: SecureHash, encryptedDistributionList: ByteArray) : this(
-                PersistentKey(key),
-                txId.toString(),
-                encryptedDistributionList
-        )
-
-        fun toReceiverDistributionRecord(): ReceiverDistributionRecord {
->>>>>>> 4a7a4eb5
             return ReceiverDistributionRecord(
                     SecureHash.parse(this.txId),
                     this.compositeKey.peerPartyId,
@@ -150,14 +139,9 @@
     }
 
     override fun addSenderTransactionRecoveryMetadata(txId: SecureHash, metadata: TransactionMetadata): ByteArray {
-<<<<<<< HEAD
-=======
-        val senderRecordingTimestamp = clock.instant()
->>>>>>> 4a7a4eb5
         return database.transaction {
             val senderRecordingTimestamp = clock.instant()
             val timeDiscriminator = Key.nextDiscriminatorNumber.andIncrement
-<<<<<<< HEAD
             val distributionList = metadata.distributionList as? SenderDistributionList ?: throw IllegalStateException("Expecting SenderDistributionList")
             distributionList.peersToStatesToRecord.map { (peerCordaX500Name, peerStatesToRecord) ->
                 val senderDistributionRecord = DBSenderDistributionRecord(
@@ -173,53 +157,11 @@
                     distributionList.senderStatesToRecord,
                     hashedPeersToStatesToRecord,
                     HashedDistributionList.PublicHeader(senderRecordingTimestamp)
-=======
-            metadata.distributionList.peersToStatesToRecord.forEach { peerCordaX500Name, peerStatesToRecord ->
-                val senderDistributionRecord = DBSenderDistributionRecord(
-                        PersistentKey(Key(
-                                TimestampKey(senderRecordingTimestamp, timeDiscriminator),
-                                partyInfoCache.getPartyIdByCordaX500Name(peerCordaX500Name)
-                        )),
-                        txId.toString(),
-                        peerStatesToRecord
-                )
-                session.save(senderDistributionRecord)
-            }
-
-            val hashedPeersToStatesToRecord = metadata.distributionList.peersToStatesToRecord.mapKeys { (peer) ->
-                partyInfoCache.getPartyIdByCordaX500Name(peer)
-            }
-            val hashedDistributionList = HashedDistributionList(
-                    metadata.distributionList.senderStatesToRecord,
-                    hashedPeersToStatesToRecord,
-                    HashedDistributionList.PublicHeader(senderRecordingTimestamp)
             )
             hashedDistributionList.encrypt(encryptionService)
         }
     }
 
-    fun createReceiverTransactionRecoverMetadata(txId: SecureHash,
-                                                 senderPartyId: Long,
-                                                 senderStatesToRecord: StatesToRecord,
-                                                 senderRecords: List<DBSenderDistributionRecord>): List<DBReceiverDistributionRecord> {
-        val senderRecordsByTimestampKey = senderRecords.groupBy { TimestampKey(it.compositeKey.timestamp, it.compositeKey.timestampDiscriminator) }
-        return senderRecordsByTimestampKey.map { (key) ->
-            val hashedDistributionList = HashedDistributionList(
-                    senderStatesToRecord,
-                    senderRecords.associate { it.compositeKey.peerPartyId to it.statesToRecord },
-                    HashedDistributionList.PublicHeader(key.timestamp)
-            )
-            DBReceiverDistributionRecord(
-                    PersistentKey(Key(TimestampKey(key.timestamp, key.timestampDiscriminator), senderPartyId)),
-                    txId.toString(),
-                    hashedDistributionList.encrypt(encryptionService)
->>>>>>> 4a7a4eb5
-            )
-            hashedDistributionList.encrypt(encryptionService)
-        }
-    }
-
-<<<<<<< HEAD
     override fun addReceiverTransactionRecoveryMetadata(txId: SecureHash,
                                                         sender: CordaX500Name,
                                                         metadata: TransactionMetadata) {
@@ -238,33 +180,6 @@
                 }
             }
             else -> throw IllegalStateException("Expecting ReceiverDistributionList")
-=======
-    fun addSenderTransactionRecoveryMetadata(record: DBSenderDistributionRecord) {
-        return database.transaction {
-            session.save(record)
-        }
-    }
-
-    override fun addReceiverTransactionRecoveryMetadata(txId: SecureHash,
-                                                        sender: CordaX500Name,
-                                                        receiver: CordaX500Name,
-                                                        receiverStatesToRecord: StatesToRecord,
-                                                        encryptedDistributionList: ByteArray) {
-        val publicHeader = HashedDistributionList.PublicHeader.unauthenticatedDeserialise(encryptedDistributionList, encryptionService)
-        database.transaction {
-            val receiverDistributionRecord = DBReceiverDistributionRecord(
-                    Key(partyInfoCache.getPartyIdByCordaX500Name(sender), publicHeader.senderRecordedTimestamp),
-                    txId,
-                    encryptedDistributionList
-            )
-            session.save(receiverDistributionRecord)
-        }
-    }
-
-    fun addReceiverTransactionRecoveryMetadata(record: DBReceiverDistributionRecord) {
-        return database.transaction {
-            session.save(record)
->>>>>>> 4a7a4eb5
         }
     }
 
@@ -338,19 +253,6 @@
                 criteriaQuery.orderBy(orderCriteria)
             }
             session.createQuery(criteriaQuery).resultList
-<<<<<<< HEAD
-=======
-        }
-    }
-
-    fun querySenderDistributionRecordsByTxId(txId: SecureHash): List<DBSenderDistributionRecord> {
-        return database.transaction {
-            val criteriaBuilder = session.criteriaBuilder
-            val criteriaQuery = criteriaBuilder.createQuery(DBSenderDistributionRecord::class.java)
-            val txnMetadata = criteriaQuery.from(DBSenderDistributionRecord::class.java)
-            criteriaQuery.where(criteriaBuilder.equal(txnMetadata.get<String>(DBSenderDistributionRecord::txId.name), txId.toString()))
-            session.createQuery(criteriaQuery).resultList
->>>>>>> 4a7a4eb5
         }
     }
 
@@ -391,14 +293,11 @@
         }
     }
 
-<<<<<<< HEAD
-=======
     fun decryptHashedDistributionList(encryptedBytes: ByteArray): HashedDistributionList {
         return HashedDistributionList.decrypt(encryptedBytes, encryptionService)
     }
 }
 
->>>>>>> 4a7a4eb5
 
 @CordaSerializable
 class DistributionRecords(
