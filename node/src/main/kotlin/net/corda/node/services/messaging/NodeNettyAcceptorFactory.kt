--- conflicted
+++ resolved
@@ -71,16 +71,11 @@
             }
         }
 
-<<<<<<< HEAD
+        @Synchronized
         override fun getSslHandler(alloc: ByteBufAllocator?, peerHost: String?, peerPort: Int): SslHandler {
-            val sslHandler = super.getSslHandler(alloc, peerHost, peerPort)
-=======
-        @Synchronized
-        override fun getSslHandler(alloc: ByteBufAllocator?): SslHandler {
             applyThreadPoolName()
-            val engine = super.getSslHandler(alloc).engine()
+            val engine = super.getSslHandler(alloc, peerHost, peerPort).engine()
             val sslHandler = NodeAcceptorSslHandler(engine, trace)
->>>>>>> 31a34e5a
             val handshakeTimeout = configuration[ArtemisTcpTransport.SSL_HANDSHAKE_TIMEOUT_NAME] as Duration?
             if (handshakeTimeout != null) {
                 sslHandler.handshakeTimeoutMillis = handshakeTimeout.toMillis()
