--- conflicted
+++ resolved
@@ -20,13 +20,10 @@
 import org.apache.activemq.artemis.api.config.ActiveMQDefaultConfiguration
 import org.apache.activemq.artemis.api.core.BaseInterceptor
 import org.apache.activemq.artemis.core.remoting.impl.netty.NettyAcceptor
-<<<<<<< HEAD
-import org.apache.activemq.artemis.core.server.balancing.RedirectHandler
-=======
 import org.apache.activemq.artemis.core.remoting.impl.netty.TransportConstants
 import org.apache.activemq.artemis.core.remoting.impl.ssl.SSLSupport
 import org.apache.activemq.artemis.core.server.ActiveMQServerLogger
->>>>>>> a817218b
+import org.apache.activemq.artemis.core.server.balancing.RedirectHandler
 import org.apache.activemq.artemis.core.server.cluster.ClusterConnection
 import org.apache.activemq.artemis.spi.core.protocol.ProtocolManager
 import org.apache.activemq.artemis.spi.core.remoting.Acceptor
@@ -95,23 +92,16 @@
         }
 
         @Synchronized
-<<<<<<< HEAD
-        override fun getSslHandler(alloc: ByteBufAllocator?, peerHost: String?, peerPort: Int): SslHandler {
-            applyThreadPoolName()
-            val engine = super.getSslHandler(alloc, peerHost, peerPort).engine()
-            val sslHandler = NodeAcceptorSslHandler(engine, trace)
-=======
         override fun stop() {
             super.stop()
             sslDelegatedTaskExecutor.shutdown()
         }
 
         @Synchronized
-        override fun getSslHandler(alloc: ByteBufAllocator?): SslHandler {
+        override fun getSslHandler(alloc: ByteBufAllocator?, peerHost: String?, peerPort: Int): SslHandler {
             applyThreadPoolName()
-            val engine = getSSLEngine(alloc)
+            val engine = getSSLEngine(alloc, peerHost, peerPort)
             val sslHandler = NodeAcceptorSslHandler(engine, sslDelegatedTaskExecutor, trace)
->>>>>>> a817218b
             val handshakeTimeout = configuration[ArtemisTcpTransport.SSL_HANDSHAKE_TIMEOUT_NAME] as Duration?
             if (handshakeTimeout != null) {
                 sslHandler.handshakeTimeoutMillis = handshakeTimeout.toMillis()
