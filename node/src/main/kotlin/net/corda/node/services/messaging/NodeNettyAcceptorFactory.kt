package net.corda.node.services.messaging

import io.netty.buffer.ByteBufAllocator
import io.netty.channel.ChannelHandlerContext
import io.netty.channel.group.ChannelGroup
import io.netty.handler.logging.LogLevel
import io.netty.handler.logging.LoggingHandler
import io.netty.handler.ssl.SslHandler
import io.netty.handler.ssl.SslHandshakeTimeoutException
import net.corda.core.internal.declaredField
import net.corda.core.utilities.contextLogger
import net.corda.nodeapi.internal.ArtemisTcpTransport
import net.corda.nodeapi.internal.protonwrapper.netty.sslDelegatedTaskExecutor
<<<<<<< HEAD
=======
import net.corda.nodeapi.internal.setThreadPoolName
import org.apache.activemq.artemis.api.config.ActiveMQDefaultConfiguration
>>>>>>> 0b8536b9
import org.apache.activemq.artemis.api.core.BaseInterceptor
import org.apache.activemq.artemis.core.remoting.impl.netty.NettyAcceptor
import org.apache.activemq.artemis.core.server.balancing.RedirectHandler
import org.apache.activemq.artemis.core.server.cluster.ClusterConnection
import org.apache.activemq.artemis.spi.core.protocol.ProtocolManager
import org.apache.activemq.artemis.spi.core.remoting.Acceptor
import org.apache.activemq.artemis.spi.core.remoting.AcceptorFactory
import org.apache.activemq.artemis.spi.core.remoting.BufferHandler
import org.apache.activemq.artemis.spi.core.remoting.ServerConnectionLifeCycleListener
import org.apache.activemq.artemis.spi.core.remoting.ssl.OpenSSLContextFactoryProvider
import org.apache.activemq.artemis.spi.core.remoting.ssl.SSLContextFactoryProvider
import org.apache.activemq.artemis.utils.ConfigurationHelper
import org.apache.activemq.artemis.utils.actors.OrderedExecutor
import java.net.SocketAddress
import java.nio.channels.ClosedChannelException
import java.time.Duration
import java.util.concurrent.Executor
import java.util.concurrent.ScheduledExecutorService
import java.util.regex.Pattern
import javax.net.ssl.SSLEngine
import javax.net.ssl.SSLPeerUnverifiedException

@Suppress("unused")  // Used via reflection in ArtemisTcpTransport
class NodeNettyAcceptorFactory : AcceptorFactory {
    override fun createAcceptor(name: String?,
                                clusterConnection: ClusterConnection?,
                                configuration: Map<String, Any>,
                                handler: BufferHandler?,
                                listener: ServerConnectionLifeCycleListener?,
                                threadPool: Executor,
<<<<<<< HEAD
                                scheduledThreadPool: ScheduledExecutorService?,
                                protocolMap: MutableMap<String, ProtocolManager<BaseInterceptor<*>, RedirectHandler<*>>>?): Acceptor {
=======
                                scheduledThreadPool: ScheduledExecutorService,
                                protocolMap: Map<String, ProtocolManager<BaseInterceptor<*>>>?): Acceptor {
        val threadPoolName = ConfigurationHelper.getStringProperty(ArtemisTcpTransport.THREAD_POOL_NAME_NAME, "Acceptor", configuration)
        threadPool.setThreadPoolName("$threadPoolName-artemis")
        scheduledThreadPool.setThreadPoolName("$threadPoolName-artemis-scheduler")
>>>>>>> 0b8536b9
        val failureExecutor = OrderedExecutor(threadPool)
        return NodeNettyAcceptor(
                name,
                clusterConnection,
                configuration,
                handler,
                listener,
                scheduledThreadPool,
                failureExecutor,
                protocolMap,
                "$threadPoolName-netty"
        )
    }


    private class NodeNettyAcceptor(name: String?,
                                    clusterConnection: ClusterConnection?,
                                    configuration: Map<String, Any>,
                                    handler: BufferHandler?,
                                    listener: ServerConnectionLifeCycleListener?,
                                    scheduledThreadPool: ScheduledExecutorService?,
                                    failureExecutor: Executor,
<<<<<<< HEAD
                                    protocolMap: MutableMap<String, ProtocolManager<BaseInterceptor<*>, RedirectHandler<*>>>?) :
=======
                                    protocolMap: Map<String, ProtocolManager<BaseInterceptor<*>>>?,
                                    private val threadPoolName: String) :
>>>>>>> 0b8536b9
            NettyAcceptor(name, clusterConnection, configuration, handler, listener, scheduledThreadPool, failureExecutor, protocolMap)
    {
        companion object {
            private val defaultThreadPoolNamePattern = Pattern.compile("""Thread-(\d+) \(activemq-netty-threads\)""")

            init {
                // Make sure Artemis isn't using another (Open)SSLContextFactory
                check(SSLContextFactoryProvider.getSSLContextFactory() is NodeSSLContextFactory)
                check(OpenSSLContextFactoryProvider.getOpenSSLContextFactory() is NodeOpenSSLContextFactory)
            }
        }

        private val sslDelegatedTaskExecutor = sslDelegatedTaskExecutor(threadPoolName)
        private val trace = ConfigurationHelper.getBooleanProperty(ArtemisTcpTransport.TRACE_NAME, false, configuration)

        @Synchronized
        override fun start() {
            super.start()
            if (trace) {
                // Unfortunately we have to resort to reflection to be able to get access to the server channel(s)
                declaredField<ChannelGroup>("serverChannelGroup").value.forEach { channel ->
                    channel.pipeline().addLast("logger", LoggingHandler(LogLevel.INFO))
                }
            }
        }

        @Synchronized
        override fun stop() {
            super.stop()
            sslDelegatedTaskExecutor.shutdown()
        }

        @Synchronized
        override fun getSslHandler(alloc: ByteBufAllocator?, peerHost: String?, peerPort: Int): SslHandler {
            applyThreadPoolName()
            val engine = super.getSslHandler(alloc, peerHost, peerPort).engine()
            val sslHandler = NodeAcceptorSslHandler(engine, sslDelegatedTaskExecutor, trace)
            val handshakeTimeout = configuration[ArtemisTcpTransport.SSL_HANDSHAKE_TIMEOUT_NAME] as Duration?
            if (handshakeTimeout != null) {
                sslHandler.handshakeTimeoutMillis = handshakeTimeout.toMillis()
            }
            return sslHandler
        }

        /**
         * [NettyAcceptor.start] has hardcoded the thread pool name and does not provide a way to configure it. This is a workaround.
         */
        private fun applyThreadPoolName() {
            val matcher = defaultThreadPoolNamePattern.matcher(Thread.currentThread().name)
            if (matcher.matches()) {
                Thread.currentThread().name = "$threadPoolName-${matcher.group(1)}" // Preserve the pool thread number
            }
        }
    }


    private class NodeAcceptorSslHandler(engine: SSLEngine,
                                         delegatedTaskExecutor: Executor,
                                         private val trace: Boolean) : SslHandler(engine, delegatedTaskExecutor) {
        companion object {
            private val logger = contextLogger()
        }

        override fun handlerAdded(ctx: ChannelHandlerContext) {
            logHandshake(ctx.channel().remoteAddress())
            super.handlerAdded(ctx)
            // Unfortunately NettyAcceptor does not let us add extra child handlers, so we have to add our logger this way.
            if (trace) {
                ctx.pipeline().addLast("logger", LoggingHandler(LogLevel.INFO))
            }
        }

        private fun logHandshake(remoteAddress: SocketAddress) {
            val start = System.currentTimeMillis()
            handshakeFuture().addListener {
                val duration = System.currentTimeMillis() - start
                val peer = try {
                    engine().session.peerPrincipal
                } catch (e: SSLPeerUnverifiedException) {
                    remoteAddress
                }
                when {
                    it.isSuccess -> logger.info("SSL handshake completed in ${duration}ms with $peer")
                    it.isCancelled -> logger.warn("SSL handshake cancelled after ${duration}ms with $peer")
                    else -> when (it.cause()) {
                        is ClosedChannelException -> logger.warn("SSL handshake closed early after ${duration}ms with $peer")
                        is SslHandshakeTimeoutException -> logger.warn("SSL handshake timed out after ${duration}ms with $peer")
                        else -> logger.warn("SSL handshake failed after ${duration}ms with $peer", it.cause())
                    }
                }
            }
        }
    }
}<|MERGE_RESOLUTION|>--- conflicted
+++ resolved
@@ -11,11 +11,8 @@
 import net.corda.core.utilities.contextLogger
 import net.corda.nodeapi.internal.ArtemisTcpTransport
 import net.corda.nodeapi.internal.protonwrapper.netty.sslDelegatedTaskExecutor
-<<<<<<< HEAD
-=======
 import net.corda.nodeapi.internal.setThreadPoolName
 import org.apache.activemq.artemis.api.config.ActiveMQDefaultConfiguration
->>>>>>> 0b8536b9
 import org.apache.activemq.artemis.api.core.BaseInterceptor
 import org.apache.activemq.artemis.core.remoting.impl.netty.NettyAcceptor
 import org.apache.activemq.artemis.core.server.balancing.RedirectHandler
@@ -46,16 +43,11 @@
                                 handler: BufferHandler?,
                                 listener: ServerConnectionLifeCycleListener?,
                                 threadPool: Executor,
-<<<<<<< HEAD
-                                scheduledThreadPool: ScheduledExecutorService?,
+                                scheduledThreadPool: ScheduledExecutorService,
                                 protocolMap: MutableMap<String, ProtocolManager<BaseInterceptor<*>, RedirectHandler<*>>>?): Acceptor {
-=======
-                                scheduledThreadPool: ScheduledExecutorService,
-                                protocolMap: Map<String, ProtocolManager<BaseInterceptor<*>>>?): Acceptor {
         val threadPoolName = ConfigurationHelper.getStringProperty(ArtemisTcpTransport.THREAD_POOL_NAME_NAME, "Acceptor", configuration)
         threadPool.setThreadPoolName("$threadPoolName-artemis")
         scheduledThreadPool.setThreadPoolName("$threadPoolName-artemis-scheduler")
->>>>>>> 0b8536b9
         val failureExecutor = OrderedExecutor(threadPool)
         return NodeNettyAcceptor(
                 name,
@@ -78,12 +70,8 @@
                                     listener: ServerConnectionLifeCycleListener?,
                                     scheduledThreadPool: ScheduledExecutorService?,
                                     failureExecutor: Executor,
-<<<<<<< HEAD
-                                    protocolMap: MutableMap<String, ProtocolManager<BaseInterceptor<*>, RedirectHandler<*>>>?) :
-=======
-                                    protocolMap: Map<String, ProtocolManager<BaseInterceptor<*>>>?,
+                                    protocolMap: MutableMap<String, ProtocolManager<BaseInterceptor<*>, RedirectHandler<*>>>?,
                                     private val threadPoolName: String) :
->>>>>>> 0b8536b9
             NettyAcceptor(name, clusterConnection, configuration, handler, listener, scheduledThreadPool, failureExecutor, protocolMap)
     {
         companion object {
