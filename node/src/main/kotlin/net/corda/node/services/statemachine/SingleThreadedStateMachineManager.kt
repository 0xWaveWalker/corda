--- conflicted
+++ resolved
@@ -850,7 +850,14 @@
         }
     }
 
-<<<<<<< HEAD
+    private fun StateMachineState.cancelFutureIfRunning() {
+        future?.run {
+            logger.debug { "Cancelling future for flow ${flowLogic.runId}" }
+            if (!isDone) cancel(true)
+            future = null
+        }
+    }
+
     private fun StateMachineInnerState.setClientIdAsSucceeded(clientId: String, id: StateMachineRunId) {
         setClientIdAsRemoved(clientId, id, true)
     }
@@ -918,13 +925,5 @@
             }
         }
         return removed
-=======
-    private fun StateMachineState.cancelFutureIfRunning() {
-        future?.run {
-            logger.debug { "Cancelling future for flow ${flowLogic.runId}" }
-            if (!isDone) cancel(true)
-            future = null
-        }
->>>>>>> 5f8d70f5
     }
 }