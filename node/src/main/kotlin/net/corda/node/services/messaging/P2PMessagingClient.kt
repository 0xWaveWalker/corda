package net.corda.node.services.messaging

import co.paralleluniverse.fibers.Suspendable
import com.codahale.metrics.MetricRegistry
import net.corda.core.crypto.toStringShort
import net.corda.core.flows.StateMachineRunId
import net.corda.core.identity.CordaX500Name
import net.corda.core.internal.NamedCacheFactory
import net.corda.core.internal.ThreadBox
import net.corda.core.messaging.CordaRPCOps
import net.corda.core.messaging.MessageRecipients
import net.corda.core.messaging.SingleMessageRecipient
import net.corda.core.node.NodeInfo
import net.corda.core.node.services.NetworkMapCache
import net.corda.core.node.services.PartyInfo
import net.corda.core.serialization.SerializationDefaults
import net.corda.core.serialization.SingletonSerializeAsToken
import net.corda.core.serialization.deserialize
import net.corda.core.serialization.internal.nodeSerializationEnv
import net.corda.core.serialization.serialize
import net.corda.core.utilities.ByteSequence
import net.corda.core.utilities.NetworkHostAndPort
import net.corda.core.utilities.OpaqueBytes
import net.corda.core.utilities.contextLogger
import net.corda.core.utilities.debug
import net.corda.core.utilities.loggerFor
import net.corda.core.utilities.minutes
import net.corda.core.utilities.seconds
import net.corda.core.utilities.trace
import net.corda.node.VersionInfo
import net.corda.node.internal.LifecycleSupport
import net.corda.node.internal.artemis.ReactiveArtemisConsumer
import net.corda.node.internal.artemis.ReactiveArtemisConsumer.Companion.multiplex
import net.corda.node.services.api.NetworkMapCacheInternal
import net.corda.node.services.config.NodeConfiguration
import net.corda.node.services.statemachine.DeduplicationId
import net.corda.node.services.statemachine.ExternalEvent
import net.corda.node.services.statemachine.SenderDeduplicationId
import net.corda.node.utilities.AffinityExecutor
import net.corda.node.utilities.errorAndTerminate
import net.corda.nodeapi.internal.ArtemisMessagingComponent
import net.corda.nodeapi.internal.ArtemisMessagingComponent.ArtemisAddress
import net.corda.nodeapi.internal.ArtemisMessagingComponent.Companion.BRIDGE_CONTROL
import net.corda.nodeapi.internal.ArtemisMessagingComponent.Companion.BRIDGE_NOTIFY
import net.corda.nodeapi.internal.ArtemisMessagingComponent.Companion.JOURNAL_HEADER_SIZE
import net.corda.nodeapi.internal.ArtemisMessagingComponent.Companion.P2PMessagingHeaders
import net.corda.nodeapi.internal.ArtemisMessagingComponent.Companion.PEERS_PREFIX
import net.corda.nodeapi.internal.ArtemisMessagingComponent.NodeAddress
import net.corda.nodeapi.internal.ArtemisMessagingComponent.RemoteInboxAddress
import net.corda.nodeapi.internal.ArtemisMessagingComponent.ServiceAddress
import net.corda.nodeapi.internal.ArtemisTcpTransport.Companion.p2pConnectorTcpTransport
import net.corda.nodeapi.internal.bridging.BridgeControl
import net.corda.nodeapi.internal.bridging.BridgeEntry
import net.corda.nodeapi.internal.lifecycle.ServiceStateHelper
import net.corda.nodeapi.internal.lifecycle.ServiceStateSupport
import net.corda.nodeapi.internal.persistence.CordaPersistence
import net.corda.nodeapi.internal.requireMessageSize
import org.apache.activemq.artemis.api.config.ActiveMQDefaultConfiguration
import org.apache.activemq.artemis.api.core.ActiveMQObjectClosedException
import org.apache.activemq.artemis.api.core.Message.HDR_DUPLICATE_DETECTION_ID
import org.apache.activemq.artemis.api.core.Message.HDR_VALIDATED_USER
import org.apache.activemq.artemis.api.core.QueueConfiguration
import org.apache.activemq.artemis.api.core.RoutingType
import org.apache.activemq.artemis.api.core.SimpleString
import org.apache.activemq.artemis.api.core.client.ActiveMQClient
import org.apache.activemq.artemis.api.core.client.ClientConsumer
import org.apache.activemq.artemis.api.core.client.ClientMessage
import org.apache.activemq.artemis.api.core.client.ClientProducer
import org.apache.activemq.artemis.api.core.client.ClientSession
import org.apache.activemq.artemis.api.core.client.ClientSessionFactory
import org.apache.activemq.artemis.api.core.client.FailoverEventType
import org.apache.activemq.artemis.api.core.client.ServerLocator
import rx.Observable
import rx.Subscription
import rx.subjects.PublishSubject
import java.security.PublicKey
import java.time.Duration
import java.time.Instant
import java.util.Collections
import java.util.Timer
import java.util.UUID
import java.util.concurrent.ConcurrentHashMap
import java.util.concurrent.CountDownLatch
import javax.annotation.concurrent.ThreadSafe
import kotlin.concurrent.timer

/**
 * This class implements the [MessagingService] API using Apache Artemis, the successor to their ActiveMQ product.
 * Artemis is a message queue broker and here we run a client connecting to the specified broker instance
 * [ArtemisMessagingServer]. It's primarily concerned with peer-to-peer messaging.
 *
 * Message handlers are run on the provided [AffinityExecutor] synchronously, that is, the Artemis callback threads
 * are blocked until the handler is scheduled and completed. This allows backpressure to propagate from the given
 * executor through into Artemis and from there, back through to senders.
 *
 * An implementation of [CordaRPCOps] can be provided. If given, clients using the CordaMQClient RPC library can
 * invoke methods on the provided implementation. There is more documentation on this in the doc-site and the
 * CordaRPCClient class.
 *
 * @param config The configuration of the node, which is used for controlling the message redelivery options.
 * @param versionInfo All messages from the node carry the version info and received messages are checked against this for compatibility.
 * @param serverAddress The host and port of the Artemis broker.
 * @param nodeExecutor The received messages are marshalled onto the server executor to prevent Netty buffers leaking during fiber suspends.
 * @param database The node's database, which is used to deduplicate messages.
 * @param terminateOnConnectionError whether the process should be terminated forcibly if connection with the broker fails.
 */
@Suppress("LongParameterList")
@ThreadSafe
class P2PMessagingClient(val config: NodeConfiguration,
                         private val versionInfo: VersionInfo,
                         val serverAddress: NetworkHostAndPort,
                         private val nodeExecutor: AffinityExecutor.ServiceAffinityExecutor,
                         private val database: CordaPersistence,
                         private val networkMap: NetworkMapCacheInternal,
                         @Suppress("UNUSED")
                         private val metricRegistry: MetricRegistry,
                         cacheFactory: NamedCacheFactory,
                         private val isDrainingModeOn: () -> Boolean,
                         private val drainingModeWasChangedEvents: Observable<Pair<Boolean, Boolean>>,
<<<<<<< HEAD
                         private val stateHelper: ServiceStateHelper = ServiceStateHelper(log),
                         private val terminateOnConnectionError: Boolean = true,
                         private val timeoutConfig: TimeoutConfig = TimeoutConfig.default()
=======
                         private val threadPoolName: String = "P2PClient",
                         private val stateHelper: ServiceStateHelper = ServiceStateHelper(log)
>>>>>>> 31a34e5a
) : SingletonSerializeAsToken(), MessagingService, AddressToArtemisQueueResolver, ServiceStateSupport by stateHelper {
    companion object {
        private val log = contextLogger()
    }

    private class NodeClientMessage(override val topic: String,
                                    override val data: ByteSequence,
                                    override val uniqueMessageId: DeduplicationId,
                                    override val senderUUID: String?,
                                    override val additionalHeaders: Map<String, String>) : Message {
        override val debugTimestamp: Instant = Instant.now()
        override fun toString() = "$topic#${String(data.bytes)}"
    }

    private class InnerState {
        var started = false
        var running = false
        var eventsSubscription: Subscription? = null
        var p2pConsumer: P2PMessagingConsumer? = null
        var locator: ServerLocator? = null
        var executorProducer: ClientProducer? = null
        var executorSession: ClientSession? = null
        var producer: ClientProducer? = null
        var producerSession: ClientSession? = null
        var bridgeSession: ClientSession? = null
        var bridgeNotifyConsumer: ClientConsumer? = null
        var networkChangeSubscription: Subscription? = null
        var sessionFactory: ClientSessionFactory? = null

        fun sendMessage(address: String, message: ClientMessage) = producer!!.send(address, message)
    }

    /**
     * @property callTimeout the time a blocking call (e.g. message send) from a client waits for a response until it times out.
     * @property serverConnectionTtl the time the server waits for a packet/heartbeat from a client before it announces the connection dead and cleans it up.
     * @property clientConnectionTtl the time the client waits for a packet/heartbeat from a client before it announces the connection dead and cleans it up.
     */
    data class TimeoutConfig(val callTimeout: Duration, val serverConnectionTtl: Duration, val clientConnectionTtl: Duration) {
        companion object {
            /**
             * Some sensible defaults, aligned with defaults of Artemis
             */
            @Suppress("MagicNumber")
            fun default() = TimeoutConfig(30.seconds, 60.seconds, 30.seconds)
        }
    }

    /** A registration to handle messages of different types */
    data class HandlerRegistration(val topic: String, val callback: Any) : MessageHandlerRegistration

    private lateinit var myIdentity: PublicKey
    private var serviceIdentity: PublicKey? = null
    private lateinit var advertisedAddress: NetworkHostAndPort
    private var maxMessageSize: Int = -1

    override val myAddress: SingleMessageRecipient get() = NodeAddress(myIdentity)
    override val ourSenderUUID = UUID.randomUUID().toString()

    private val state = ThreadBox(InnerState())
    private val knownQueues = Collections.newSetFromMap(ConcurrentHashMap<String, Boolean>())
    private val delayStartQueues = Collections.newSetFromMap(ConcurrentHashMap<String, Boolean>())

    private val handlers = ConcurrentHashMap<String, MessageHandler>()
    private val handlersChangedSignal = Object()

    private val deduplicator = P2PMessageDeduplicator(cacheFactory, database)
    internal var messagingExecutor: MessagingExecutor? = null

    /**
     * @param myIdentity The primary identity of the node, which defines the messaging address for externally received messages.
     * It is also used to construct the myAddress field, which is ultimately advertised in the network map.
     * @param serviceIdentity An optional second identity if the node is also part of a group address, for example a notary.
     * @param advertisedAddress The externally advertised version of the Artemis broker address used to construct myAddress and included
     * in the network map data.
     * @param maxMessageSize A bound applied to the message size.
     */
    fun start(myIdentity: PublicKey, serviceIdentity: PublicKey?, maxMessageSize: Int, advertisedAddress: NetworkHostAndPort = serverAddress) {
        this.myIdentity = myIdentity
        this.serviceIdentity = serviceIdentity
        this.advertisedAddress = advertisedAddress
        this.maxMessageSize = maxMessageSize
        state.locked {
            started = true
            log.info("Connecting to message broker: $serverAddress")
            // TODO Add broker CN to config for host verification in case the embedded broker isn't used
            val tcpTransport = p2pConnectorTcpTransport(serverAddress, config.p2pSslOptions, threadPoolName = threadPoolName)
            locator = ActiveMQClient.createServerLocatorWithoutHA(tcpTransport).apply {
<<<<<<< HEAD
                // Never time out on our loopback Artemis connections. If we switch back to using the InVM transport this
                // would be the default and the two lines below can be deleted.
                callTimeout = timeoutConfig.callTimeout.toMillis()
                connectionTTL = timeoutConfig.serverConnectionTtl.toMillis()
                clientFailureCheckPeriod = timeoutConfig.clientConnectionTtl.toMillis()
=======
                connectionTTL = 60000
                clientFailureCheckPeriod = 30000
>>>>>>> 31a34e5a
                minLargeMessageSize = maxMessageSize + JOURNAL_HEADER_SIZE
                isUseGlobalPools = nodeSerializationEnv != null
            }

            sessionFactory = if (terminateOnConnectionError) {
                locator!!.createSessionFactory().addFailoverListener(::failoverCallback)
            } else {
                locator!!.createSessionFactory()
            }
            // Login using the node username. The broker will authenticate us as its node (as opposed to another peer)
            // using our TLS certificate.
            // Note that the acknowledgement of messages is not flushed to the Artemis journal until the default buffer
            // size of 1MB is acknowledged.
            val createNewSession = { sessionFactory!!.createSession(ArtemisMessagingComponent.NODE_P2P_USER, ArtemisMessagingComponent.NODE_P2P_USER, false, true, true, false, ActiveMQClient.DEFAULT_ACK_BATCH_SIZE) }

            executorSession = createNewSession()
            producerSession = createNewSession()
            bridgeSession = createNewSession()
            executorSession!!.start()
            producerSession!!.start()
            bridgeSession!!.start()

            val inboxes = mutableSetOf<String>()
            // Create a queue, consumer and producer for handling P2P network messages.
            // Create a general purpose producer.
            producer = producerSession!!.createProducer()
            executorProducer = executorSession!!.createProducer()

            inboxes += RemoteInboxAddress(myIdentity).queueName
            serviceIdentity?.let {
                inboxes += RemoteInboxAddress(it).queueName
            }

            inboxes.forEach { createQueueIfAbsent(it, producerSession!!, exclusive = true, isServiceAddress = false) }

            p2pConsumer = P2PMessagingConsumer(inboxes, createNewSession, isDrainingModeOn, drainingModeWasChangedEvents, metricRegistry)

            messagingExecutor = MessagingExecutor(
                    executorSession!!,
                    executorProducer!!,
                    versionInfo,
                    this@P2PMessagingClient,
                    ourSenderUUID = ourSenderUUID
            )

            registerBridgeControl(bridgeSession!!, inboxes.toList())
            enumerateBridges(bridgeSession!!, inboxes.toList())
        }
    }

    private fun failoverCallback(event: FailoverEventType) {
        when (event) {
            FailoverEventType.FAILURE_DETECTED -> {
                errorAndTerminate("Connection to the broker was lost. Node is shutting down.", null)
            }
            FailoverEventType.FAILOVER_FAILED -> state.locked {
                if (running) {
                    errorAndTerminate("Could not reconnect to the broker. Node is shutting down.", null)
                }
            }
            else -> {
                log.warn("Cannot handle event $event.")
            }
        }
    }

    private fun InnerState.registerBridgeControl(session: ClientSession, inboxes: List<String>) {
        val bridgeNotifyQueue = "$BRIDGE_NOTIFY.${myIdentity.toStringShort()}"
        if (!session.queueQuery(SimpleString(bridgeNotifyQueue)).isExists) {
            session.createQueue(QueueConfiguration(bridgeNotifyQueue).setAddress(BRIDGE_NOTIFY).setRoutingType(RoutingType.MULTICAST)
                    .setTemporary(true).setDurable(false))
        }
        val bridgeConsumer = session.createConsumer(bridgeNotifyQueue)
        bridgeNotifyConsumer = bridgeConsumer
        bridgeConsumer.setMessageHandler { msg ->
            state.locked {
                val data: ByteArray = ByteArray(msg.bodySize).apply { msg.bodyBuffer.readBytes(this) }
                val notifyMessage = data.deserialize<BridgeControl>(context = SerializationDefaults.P2P_CONTEXT)
                log.info(notifyMessage.toString())
                when (notifyMessage) {
                    is BridgeControl.BridgeToNodeSnapshotRequest -> enumerateBridges(session, inboxes)
                    else -> log.error("Unexpected Bridge Control message type on notify topic $notifyMessage")
                }
                msg.acknowledge()
            }
        }
        networkChangeSubscription = networkMap.changed.subscribe { updateBridgesOnNetworkChange(it) }
    }

    private fun sendBridgeControl(message: BridgeControl) {
        state.locked {
            val controlPacket = message.serialize(context = SerializationDefaults.P2P_CONTEXT).bytes
            val artemisMessage = producerSession!!.createMessage(false)
            artemisMessage.writeBodyBufferBytes(controlPacket)
            sendMessage(BRIDGE_CONTROL, artemisMessage)
        }
    }

    private fun updateBridgesOnNetworkChange(change: NetworkMapCache.MapChange) {
        log.info("Updating bridges on network map change: ${change::class.simpleName} ${change.node}")
        fun gatherAddresses(node: NodeInfo): Sequence<BridgeEntry> {
            return state.locked {
                node.legalIdentitiesAndCerts.map { partyAndCertificate ->
                    val messagingAddress = NodeAddress(partyAndCertificate.party.owningKey)
                    BridgeEntry(messagingAddress.queueName, node.addresses, node.legalIdentities.map { it.name }, serviceAddress = false)
                }.filter { producerSession!!.queueQuery(SimpleString(it.queueName)).isExists }.asSequence()
            }
        }

        fun deployBridges(node: NodeInfo) {
            gatherAddresses(node)
                    .forEach {
                        sendBridgeControl(BridgeControl.Create(config.myLegalName.toString(), it))
                    }
        }

        fun destroyBridges(node: NodeInfo) {
            gatherAddresses(node)
                    .forEach {
                        sendBridgeControl(BridgeControl.Delete(config.myLegalName.toString(), it))
                    }
        }

        when (change) {
            is NetworkMapCache.MapChange.Added -> {
                deployBridges(change.node)
            }
            is NetworkMapCache.MapChange.Removed -> {
                destroyBridges(change.node)
            }
            is NetworkMapCache.MapChange.Modified -> {
                destroyBridges(change.previousNode)
                deployBridges(change.node)
            }
        }
    }

    private fun enumerateBridges(session: ClientSession, inboxes: List<String>) {
        val requiredBridges = mutableListOf<BridgeEntry>()
        fun createBridgeEntry(queueName: SimpleString) {
            val keyHash = queueName.substring(PEERS_PREFIX.length)
            val peers = networkMap.getNodesByOwningKeyIndex(keyHash)
            for (node in peers) {
                val bridge = BridgeEntry(queueName.toString(), node.addresses, node.legalIdentities.map { it.name }, serviceAddress = false)
                requiredBridges += bridge
                knownQueues += queueName.toString()
            }
        }

        val queues = session.addressQuery(SimpleString("$PEERS_PREFIX#")).queueNames
        knownQueues.clear()
        for (queue in queues) {
            val queueQuery = session.queueQuery(queue)
            if (!config.lazyBridgeStart || queueQuery.messageCount > 0) {
                createBridgeEntry(queue)
            } else {
                delayStartQueues += queue.toString()
            }
        }
        val startupMessage = BridgeControl.NodeToBridgeSnapshot(config.myLegalName.toString(), inboxes, requiredBridges)
        sendBridgeControl(startupMessage)
    }

    private val shutdownLatch = CountDownLatch(1)

    /**
     * Starts the p2p event loop: this method only returns once [stop] has been called.
     */
    override fun start() {
        val latch = CountDownLatch(1)
        try {
            synchronized(handlersChangedSignal) {
                while (handlers.isEmpty() && state.locked { (p2pConsumer != null) }) {
                    handlersChangedSignal.wait()
                }
            }
            val consumer = state.locked {
                check(started) { "start must be called first" }
                check(!running) { "run can't be called twice" }
                running = true
                // If it's null, it means we already called stop, so return immediately.
                if (p2pConsumer == null) {
                    return
                }
                eventsSubscription = p2pConsumer!!.messages
                        // this `run()` method is semantically meant to block until the message consumption runs, hence the latch here
                        .doOnCompleted(latch::countDown)
                        .subscribe({ message -> deliver(message) }, { error -> throw error })
                p2pConsumer!!
            }
            consumer.start()
            log.debug("Signalling active")
            stateHelper.active = true
            log.debug("Awaiting on latch")
            latch.await()
        } finally {
            shutdownLatch.countDown()
        }
    }

    private fun artemisToCordaMessage(message: ClientMessage): ReceivedMessage? {
        try {
            requireMessageSize(message.bodySize, maxMessageSize)
            val topic = message.required(P2PMessagingHeaders.topicProperty) { getStringProperty(it) }
            val user = requireNotNull(message.getStringProperty(HDR_VALIDATED_USER)) { "Message is not authenticated" }
            val platformVersion = message.required(P2PMessagingHeaders.platformVersionProperty) { getIntProperty(it) }
            // Use the magic deduplication property built into Artemis as our message identity too
            val uniqueMessageId = message.required(HDR_DUPLICATE_DETECTION_ID) { DeduplicationId(message.getStringProperty(it)) }
            val receivedSenderUUID = message.getStringProperty(P2PMessagingHeaders.senderUUID)
            val receivedSenderSeqNo = if (message.containsProperty(P2PMessagingHeaders.senderSeqNo)) message.getLongProperty(P2PMessagingHeaders.senderSeqNo) else null
            val isSessionInit = message.getStringProperty(P2PMessagingHeaders.Type.KEY) == P2PMessagingHeaders.Type.SESSION_INIT_VALUE
            log.trace { "Received message from: ${message.address} user: $user topic: $topic id: $uniqueMessageId senderUUID: $receivedSenderUUID senderSeqNo: $receivedSenderSeqNo isSessionInit: $isSessionInit" }

            return ArtemisReceivedMessage(topic, CordaX500Name.parse(user), platformVersion, uniqueMessageId, receivedSenderUUID, receivedSenderSeqNo, isSessionInit, message)
        } catch (e: Exception) {
            log.error("Unable to process message, ignoring it: $message", e)
            return null
        }
    }

    private inline fun <T> ClientMessage.required(key: SimpleString, extractor: ClientMessage.(SimpleString) -> T): T {
        require(containsProperty(key)) { "Missing $key" }
        return extractor(key)
    }

    private class ArtemisReceivedMessage(override val topic: String,
                                         override val peer: CordaX500Name,
                                         override val platformVersion: Int,
                                         override val uniqueMessageId: DeduplicationId,
                                         override val senderUUID: String?,
                                         override val senderSeqNo: Long?,
                                         override val isSessionInit: Boolean,
                                         private val message: ClientMessage) : ReceivedMessage {
        override val data: ByteSequence by lazy { OpaqueBytes(ByteArray(message.bodySize).apply { message.bodyBuffer.readBytes(this) }) }
        override val debugTimestamp: Instant get() = Instant.ofEpochMilli(message.timestamp)
        override val additionalHeaders: Map<String, String> = emptyMap()
        override fun toString() = "$topic#$data"
    }

    internal fun deliver(artemisMessage: ClientMessage) {
        artemisToCordaMessage(artemisMessage)?.let { cordaMessage ->
            val outcome = deduplicator.checkDuplicate(cordaMessage)
            if (outcome == P2PMessageDeduplicator.Outcome.NEW) {
                deduplicator.signalMessageProcessStart(cordaMessage)
                deliver(cordaMessage, artemisMessage)
            } else if (outcome == P2PMessageDeduplicator.Outcome.DUPLICATE) {
                log.debug { "Acknowledge duplicate message id: ${cordaMessage.uniqueMessageId} senderUUID: ${cordaMessage.senderUUID} senderSeqNo: ${cordaMessage.senderSeqNo} isSessionInit: ${cordaMessage.isSessionInit}" }
                messagingExecutor!!.acknowledge(artemisMessage)
            } else {
                log.debug { "Discard in-flight message id: ${cordaMessage.uniqueMessageId} senderUUID: ${cordaMessage.senderUUID} senderSeqNo: ${cordaMessage.senderSeqNo} isSessionInit: ${cordaMessage.isSessionInit}" }
            }
        }
    }

    private fun deliver(msg: ReceivedMessage, artemisMessage: ClientMessage) {
        state.checkNotLocked()
        val deliverTo = handlers[msg.topic]
        if (deliverTo != null) {
            try {
                deliverTo(msg, HandlerRegistration(msg.topic, deliverTo), MessageDeduplicationHandler(artemisMessage, msg))
            } catch (e: Exception) {
                log.error("Caught exception whilst executing message handler for ${msg.topic}", e)
            }
        } else {
            log.warn("Received message ${msg.uniqueMessageId} for ${msg.topic} that doesn't have any registered handlers yet")
        }
    }

    private inner class MessageDeduplicationHandler(val artemisMessage: ClientMessage, override val receivedMessage: ReceivedMessage) : DeduplicationHandler, ExternalEvent.ExternalMessageEvent {
        override val externalCause: ExternalEvent
            get() = this
        override val flowId: StateMachineRunId by lazy { StateMachineRunId.createRandom() }
        override val deduplicationHandler: MessageDeduplicationHandler
            get() = this

        override fun insideDatabaseTransaction() {
            deduplicator.persistDeduplicationId(receivedMessage.uniqueMessageId)
        }

        override fun afterDatabaseTransaction() {
            deduplicator.signalMessageProcessFinish(receivedMessage.uniqueMessageId)
            messagingExecutor!!.acknowledge(artemisMessage)
        }

        override fun toString(): String {
            return "${javaClass.simpleName}(${receivedMessage.uniqueMessageId})"
        }
    }

    /**
     * Initiates shutdown: if called from a thread that isn't controlled by the executor passed to the constructor
     * then this will block until all in-flight messages have finished being handled and acknowledged. If called
     * from a thread that's a part of the [net.corda.node.utilities.AffinityExecutor] given to the constructor,
     * it returns immediately and shutdown is asynchronous.
     */
    override fun stop() {
        val running = state.locked {
            // We allow stop() to be called without a run() in between, but it must have at least been started.
            check(started)
            val prevRunning = running
            running = false
            stateHelper.active = false
            networkChangeSubscription?.unsubscribe()
            require(p2pConsumer != null) { "stop can't be called twice" }
            require(producer != null) { "stop can't be called twice" }

            close(p2pConsumer)
            p2pConsumer = null

            close(producer)
            producer = null
            producerSession!!.commit()

            close(executorProducer)
            executorProducer = null
            executorSession!!.commit()

            close(bridgeNotifyConsumer)
            knownQueues.clear()
            eventsSubscription?.unsubscribe()
            eventsSubscription = null
            prevRunning
        }
        synchronized(handlersChangedSignal) {
            handlersChangedSignal.notifyAll()
        }
        if (running && !nodeExecutor.isOnThread) {
            // Wait for the main loop to notice the consumer has gone and finish up.
            shutdownLatch.await()
        }

        // Only first caller to gets running true to protect against double stop, which seems to happen in some integration tests.
        state.locked {
            sessionFactory?.close()
            locator?.close()
        }
    }

    private fun close(target: AutoCloseable?) {
        try {
            target?.close()
        } catch (ignored: ActiveMQObjectClosedException) {
            // swallow
        }
    }

    @Suspendable
    override fun send(message: Message, target: MessageRecipients, sequenceKey: Any) {
        requireMessageSize(message.data.size, maxMessageSize)
        messagingExecutor!!.send(message, target)
    }

    @Suspendable
    override fun sendAll(addressedMessages: List<MessagingService.AddressedMessage>) {
        for ((message, target, sequenceKey) in addressedMessages) {
            send(message, target, sequenceKey)
        }
    }

    override fun resolveTargetToArtemisQueue(address: MessageRecipients): String {
        return if (address == myAddress) {
            // If we are sending to ourselves then route the message directly to our P2P queue.
            RemoteInboxAddress(myIdentity).queueName
        } else {
            // Otherwise, we send the message to an internal queue for the target residing on our broker. It's then the
            // broker's job to route the message to the target's P2P queue.
            val internalTargetQueue = (address as? ArtemisAddress)?.queueName
                    ?: throw IllegalArgumentException("Not an Artemis address")
            state.locked {
                val serviceAddress = address is ServiceAddress
                createQueueIfAbsent(internalTargetQueue, producerSession!!, exclusive = !serviceAddress, isServiceAddress = serviceAddress)
            }
            internalTargetQueue
        }
    }

    /** Attempts to create a durable queue on the broker which is bound to an address of the same name. */
    private fun createQueueIfAbsent(queueName: String, session: ClientSession, exclusive: Boolean, isServiceAddress: Boolean) {
        fun sendBridgeCreateMessage() {
            val keyHash = queueName.substring(PEERS_PREFIX.length)
            val peers = networkMap.getNodesByOwningKeyIndex(keyHash)
            for (node in peers) {
                val bridge = BridgeEntry(queueName, node.addresses, node.legalIdentities.map { it.name }, isServiceAddress)
                val createBridgeMessage = BridgeControl.Create(config.myLegalName.toString(), bridge)
                sendBridgeControl(createBridgeMessage)
            }
        }
        if (!knownQueues.contains(queueName)) {
            if (delayStartQueues.contains(queueName)) {
                log.info("Start bridge for previously empty queue $queueName")
                sendBridgeCreateMessage()
                delayStartQueues -= queueName
            } else {
                val queueQuery = session.queueQuery(SimpleString(queueName))
                if (!queueQuery.isExists) {
                    log.info("Create fresh queue $queueName bound on same address")
                    session.createQueue(QueueConfiguration(queueName).setRoutingType(RoutingType.ANYCAST).setAddress(queueName)
                            .setDurable(true).setAutoCreated(false)
                            .setMaxConsumers(ActiveMQDefaultConfiguration.getDefaultMaxQueueConsumers())
                            .setPurgeOnNoConsumers(ActiveMQDefaultConfiguration.getDefaultPurgeOnNoConsumers())
                            .setExclusive(exclusive)
                            .setLastValue(null)
                    )
                    sendBridgeCreateMessage()
                }
            }
            knownQueues += queueName
        }
    }

    override fun addMessageHandler(topic: String, callback: MessageHandler): MessageHandlerRegistration {
        require(topic.isNotBlank()) { "Topic must not be blank, as the empty topic is a special case." }
        handlers.compute(topic) { _, handler ->
            if (handler != null) {
                throw IllegalStateException("Cannot add another acking handler for $topic, there is already an acking one")
            }
            callback
        }
        synchronized(handlersChangedSignal) {
            handlersChangedSignal.notifyAll()
        }
        return HandlerRegistration(topic, callback)
    }

    override fun removeMessageHandler(registration: MessageHandlerRegistration) {
        registration as HandlerRegistration
        handlers.remove(registration.topic)
    }

    override fun createMessage(topic: String, data: ByteArray, deduplicationId: SenderDeduplicationId, additionalHeaders: Map<String, String>): Message {
        return NodeClientMessage(topic, OpaqueBytes(data), deduplicationId.deduplicationId, deduplicationId.senderUUID, additionalHeaders)
    }

    override fun getAddressOfParty(partyInfo: PartyInfo): MessageRecipients {
        return when (partyInfo) {
            is PartyInfo.SingleNode -> NodeAddress(partyInfo.party.owningKey)
            is PartyInfo.DistributedNode -> ServiceAddress(partyInfo.party.owningKey)
        }
    }
}

private class P2PMessagingConsumer(
        queueNames: Set<String>,
        createSession: () -> ClientSession,
        private val isDrainingModeOn: () -> Boolean,
        private val drainingModeWasChangedEvents: Observable<Pair<Boolean, Boolean>>,
        private val metricsRegistry : MetricRegistry) : LifecycleSupport {

    private companion object {
        private const val initialSessionMessages = "${P2PMessagingHeaders.Type.KEY}<>'${P2PMessagingHeaders.Type.SESSION_INIT_VALUE}'"
        private val logger by lazy { loggerFor<P2PMessagingClient>() }
    }

    private var startedFlag = false

    val messages: PublishSubject<ClientMessage> = PublishSubject.create<ClientMessage>()

    private val existingOnlyConsumer = multiplex(queueNames, createSession, initialSessionMessages)
    private val initialAndExistingConsumer = multiplex(queueNames, createSession)
    private val subscriptions = mutableSetOf<Subscription>()

    private var notificationTimer : Timer? = null
    private fun scheduleDrainNotificationTimer() {
        notificationTimer =  timer("DrainNotificationTimer", true, 10.seconds.toMillis(), 1.minutes.toMillis()) {
            logger.warn("Node is currently in draining mode, new flows will not be processed! Flows in flight: ${metricsRegistry.gauges["Flows.InFlight"]?.value}")
        }
    }

    override fun start() {

        synchronized(this) {
            require(!startedFlag){"Must not already be started"}
            drainingModeWasChangedEvents.filter { change -> change.switchedOn() }.doOnNext {
                initialAndExistingConsumer.switchTo(existingOnlyConsumer)
                scheduleDrainNotificationTimer()
            }.subscribe()
            drainingModeWasChangedEvents.filter { change -> change.switchedOff() }.doOnNext {
                existingOnlyConsumer.switchTo(initialAndExistingConsumer)
                notificationTimer?.cancel()
            }.subscribe()
            subscriptions += existingOnlyConsumer.messages.doOnNext(messages::onNext).subscribe()
            subscriptions += initialAndExistingConsumer.messages.doOnNext(messages::onNext).subscribe()
            if (isDrainingModeOn()) {
                existingOnlyConsumer.start()
                scheduleDrainNotificationTimer()
            } else {
                initialAndExistingConsumer.start()
            }
            startedFlag = true
        }
    }

    override fun stop() {

        synchronized(this) {
            if (startedFlag) {
                existingOnlyConsumer.stop()
                initialAndExistingConsumer.stop()
                subscriptions.forEach(Subscription::unsubscribe)
                subscriptions.clear()
                startedFlag = false
            }
            messages.onCompleted()
        }
    }

    override val started: Boolean
        get() = startedFlag

    private fun Pair<Boolean, Boolean>.switchedOff() = first && !second

    private fun Pair<Boolean, Boolean>.switchedOn() = !first && second
}

private fun ReactiveArtemisConsumer.switchTo(other: ReactiveArtemisConsumer) {

    disconnect()
    when {
        !other.started -> other.start()
        !other.connected -> other.connect()
    }
}<|MERGE_RESOLUTION|>--- conflicted
+++ resolved
@@ -117,14 +117,10 @@
                          cacheFactory: NamedCacheFactory,
                          private val isDrainingModeOn: () -> Boolean,
                          private val drainingModeWasChangedEvents: Observable<Pair<Boolean, Boolean>>,
-<<<<<<< HEAD
+                         private val threadPoolName: String = "P2PClient",
                          private val stateHelper: ServiceStateHelper = ServiceStateHelper(log),
                          private val terminateOnConnectionError: Boolean = true,
                          private val timeoutConfig: TimeoutConfig = TimeoutConfig.default()
-=======
-                         private val threadPoolName: String = "P2PClient",
-                         private val stateHelper: ServiceStateHelper = ServiceStateHelper(log)
->>>>>>> 31a34e5a
 ) : SingletonSerializeAsToken(), MessagingService, AddressToArtemisQueueResolver, ServiceStateSupport by stateHelper {
     companion object {
         private val log = contextLogger()
@@ -212,16 +208,9 @@
             // TODO Add broker CN to config for host verification in case the embedded broker isn't used
             val tcpTransport = p2pConnectorTcpTransport(serverAddress, config.p2pSslOptions, threadPoolName = threadPoolName)
             locator = ActiveMQClient.createServerLocatorWithoutHA(tcpTransport).apply {
-<<<<<<< HEAD
-                // Never time out on our loopback Artemis connections. If we switch back to using the InVM transport this
-                // would be the default and the two lines below can be deleted.
                 callTimeout = timeoutConfig.callTimeout.toMillis()
                 connectionTTL = timeoutConfig.serverConnectionTtl.toMillis()
                 clientFailureCheckPeriod = timeoutConfig.clientConnectionTtl.toMillis()
-=======
-                connectionTTL = 60000
-                clientFailureCheckPeriod = 30000
->>>>>>> 31a34e5a
                 minLargeMessageSize = maxMessageSize + JOURNAL_HEADER_SIZE
                 isUseGlobalPools = nodeSerializationEnv != null
             }
