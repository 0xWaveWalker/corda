--- conflicted
+++ resolved
@@ -79,7 +79,6 @@
      * This method does not fetch [Checkpoint.Serialized.serializedFlowState] to save memory.
      */
     fun getPausedCheckpoints(): Stream<Pair<StateMachineRunId, Checkpoint.Serialized>>
-<<<<<<< HEAD
 
     fun getFinishedFlowsResultsMetadata(): Stream<Pair<StateMachineRunId, FlowResultMetadata>>
 
@@ -96,8 +95,4 @@
     fun getFlowException(id: StateMachineRunId, throwIfMissing: Boolean = false): Any?
 
     fun removeFlowException(id: StateMachineRunId): Boolean
-
-    fun updateStatus(runId: StateMachineRunId, flowStatus: Checkpoint.FlowStatus)
-=======
->>>>>>> f280ec9f
 }