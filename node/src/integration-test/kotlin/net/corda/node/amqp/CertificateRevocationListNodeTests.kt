@file:Suppress("LongParameterList")

package net.corda.node.amqp

import com.nhaarman.mockito_kotlin.doReturn
import com.nhaarman.mockito_kotlin.whenever
import net.corda.core.crypto.Crypto
import net.corda.core.identity.CordaX500Name
import net.corda.core.internal.div
import net.corda.core.internal.times
import net.corda.core.utilities.NetworkHostAndPort
import net.corda.core.utilities.minutes
import net.corda.core.utilities.seconds
import net.corda.coretesting.internal.rigorousMock
import net.corda.coretesting.internal.stubs.CertificateStoreStubs
import net.corda.node.services.config.NodeConfiguration
import net.corda.node.services.config.configureWithDevSSLCertificate
import net.corda.node.services.messaging.ArtemisMessagingServer
import net.corda.nodeapi.internal.ArtemisMessagingClient
import net.corda.nodeapi.internal.ArtemisMessagingComponent.Companion.P2P_PREFIX
import net.corda.nodeapi.internal.config.CertificateStoreSupplier
import net.corda.nodeapi.internal.config.MutualSslConfiguration
import net.corda.nodeapi.internal.crypto.X509Utilities.CORDA_CLIENT_CA
import net.corda.nodeapi.internal.crypto.X509Utilities.CORDA_CLIENT_TLS
import net.corda.nodeapi.internal.protonwrapper.messages.MessageStatus
import net.corda.nodeapi.internal.protonwrapper.netty.AMQPClient
import net.corda.nodeapi.internal.protonwrapper.netty.AMQPConfiguration
import net.corda.nodeapi.internal.protonwrapper.netty.AMQPServer
import net.corda.nodeapi.internal.protonwrapper.netty.ConnectionChange
import net.corda.nodeapi.internal.protonwrapper.netty.toRevocationConfig
import net.corda.nodeapi.internal.revocation.CertDistPointCrlSource
import net.corda.testing.core.ALICE_NAME
import net.corda.testing.core.CHARLIE_NAME
import net.corda.testing.core.MAX_MESSAGE_SIZE
import net.corda.testing.driver.internal.incrementalPortAllocation
import net.corda.testing.node.internal.network.CrlServer
import net.corda.testing.node.internal.network.CrlServer.Companion.EMPTY_CRL
import net.corda.testing.node.internal.network.CrlServer.Companion.NODE_CRL
import net.corda.testing.node.internal.network.CrlServer.Companion.withCrlDistPoint
import org.apache.activemq.artemis.api.core.QueueConfiguration
import org.apache.activemq.artemis.api.core.RoutingType
import org.assertj.core.api.Assertions.assertThat
import org.bouncycastle.jce.provider.BouncyCastleProvider
import org.junit.After
import org.junit.Before
import org.junit.Rule
import org.junit.Test
import org.junit.rules.TemporaryFolder
import java.io.Closeable
import java.security.cert.X509Certificate
import java.time.Duration
import java.util.concurrent.BlockingQueue
import java.util.concurrent.LinkedBlockingQueue
import java.util.concurrent.TimeUnit
import java.util.concurrent.atomic.AtomicInteger
import java.util.stream.IntStream

abstract class AbstractServerRevocationTest {
    @Rule
    @JvmField
    val temporaryFolder = TemporaryFolder()

    private val portAllocation = incrementalPortAllocation()
    protected val serverPort = portAllocation.nextPort()

    protected lateinit var crlServer: CrlServer
    private val amqpClients = ArrayList<AMQPClient>()

    protected lateinit var defaultCrlDistPoints: CrlDistPoints

    protected abstract class AbstractNodeConfiguration : NodeConfiguration

    companion object {
        private val unreachableIpCounter = AtomicInteger(1)

         val crlConnectTimeout = 2.seconds

        /**
         * Use this method to get a unqiue unreachable IP address. Subsequent uses of the same IP for connection timeout testing purposes
         * may not work as the OS process may cache the timeout result.
         */
        private fun newUnreachableIpAddress(): NetworkHostAndPort {
            check(unreachableIpCounter.get() != 255)
            return NetworkHostAndPort("10.255.255", unreachableIpCounter.getAndIncrement())
        }
    }

    @Before
    fun setUp() {
        // Do not use Security.addProvider(BouncyCastleProvider()) to avoid EdDSA signature disruption in other tests.
        Crypto.findProvider(BouncyCastleProvider.PROVIDER_NAME)
        crlServer = CrlServer(NetworkHostAndPort("localhost", 0))
        crlServer.start()
        defaultCrlDistPoints = CrlDistPoints(crlServer.hostAndPort)
    }

    @After
    fun tearDown() {
        amqpClients.parallelStream().forEach(AMQPClient::close)
        if (::crlServer.isInitialized) {
            crlServer.close()
        }
    }

    @Test(timeout=300_000)
	fun `connection succeeds when soft fail is enabled`() {
        verifyConnection(
                crlCheckSoftFail = true,
                expectedConnectedStatus = true
        )
    }

    @Test(timeout=300_000)
	fun `connection succeeds when soft fail is disabled`() {
        verifyConnection(
                crlCheckSoftFail = false,
                expectedConnectedStatus = true
        )
    }

    @Test(timeout=300_000)
	fun `connection fails when client's certificate is revoked and soft fail is enabled`() {
        verifyConnection(
                crlCheckSoftFail = true,
                revokeClientCert = true,
                expectedConnectedStatus = false
        )
    }

    @Test(timeout=300_000)
	fun `connection fails when client's certificate is revoked and soft fail is disabled`() {
        verifyConnection(
                crlCheckSoftFail = false,
                revokeClientCert = true,
                expectedConnectedStatus = false
        )
    }

    @Test(timeout=300_000)
	fun `connection fails when server's certificate is revoked and soft fail is enabled`() {
        verifyConnection(
                crlCheckSoftFail = true,
                revokeServerCert = true,
                expectedConnectedStatus = false
        )
    }

    @Test(timeout=300_000)
    fun `connection fails when server's certificate is revoked and soft fail is disabled`() {
        verifyConnection(
                crlCheckSoftFail = false,
                revokeServerCert = true,
                expectedConnectedStatus = false
        )
    }

    @Test(timeout=300_000)
	fun `connection succeeds when CRL cannot be obtained and soft fail is enabled`() {
        verifyConnection(
                crlCheckSoftFail = true,
                clientCrlDistPoints = defaultCrlDistPoints.copy(nodeCa = "non-existent.crl"),
                expectedConnectedStatus = true
        )
    }

    @Test(timeout=300_000)
    fun `connection fails when CRL cannot be obtained and soft fail is disabled`() {
        verifyConnection(
                crlCheckSoftFail = false,
                clientCrlDistPoints = defaultCrlDistPoints.copy(nodeCa = "non-existent.crl"),
                expectedConnectedStatus = false
        )
    }

    @Test(timeout=300_000)
    fun `connection succeeds when CRL is not defined for node CA cert and soft fail is enabled`() {
        verifyConnection(
                crlCheckSoftFail = true,
                clientCrlDistPoints = defaultCrlDistPoints.copy(nodeCa = null),
                expectedConnectedStatus = true
        )
    }

    @Test(timeout=300_000)
	fun `connection fails when CRL is not defined for node CA cert and soft fail is disabled`() {
        verifyConnection(
                crlCheckSoftFail = false,
                clientCrlDistPoints = defaultCrlDistPoints.copy(nodeCa = null),
                expectedConnectedStatus = false
        )
    }

    @Test(timeout=300_000)
    fun `connection succeeds when CRL is not defined for TLS cert and soft fail is enabled`() {
        verifyConnection(
                crlCheckSoftFail = true,
                clientCrlDistPoints = defaultCrlDistPoints.copy(tls = null),
                expectedConnectedStatus = true
        )
    }

    @Test(timeout=300_000)
    fun `connection fails when CRL is not defined for TLS cert and soft fail is disabled`() {
        verifyConnection(
                crlCheckSoftFail = false,
                clientCrlDistPoints = defaultCrlDistPoints.copy(tls = null),
                expectedConnectedStatus = false
        )
    }

    @Test(timeout=300_000)
    fun `connection succeeds when CRL endpoint is unreachable, soft fail is enabled and CRL timeouts are within SSL handshake timeout`() {
        verifyConnection(
                crlCheckSoftFail = true,
                sslHandshakeTimeout = crlConnectTimeout * 4,
                clientCrlDistPoints = defaultCrlDistPoints.copy(crlServerAddress = newUnreachableIpAddress()),
                expectedConnectedStatus = true
        )
    }

    @Test(timeout=300_000)
    fun `connection fails when CRL endpoint is unreachable, despite soft fail enabled, when CRL timeouts are not within SSL handshake timeout`() {
        verifyConnection(
                crlCheckSoftFail = true,
                sslHandshakeTimeout = crlConnectTimeout / 2,
                clientCrlDistPoints = defaultCrlDistPoints.copy(crlServerAddress = newUnreachableIpAddress()),
                expectedConnectedStatus = false
        )
    }

    @Test(timeout = 300_000)
    fun `influx of new clients during CRL endpoint downtime does not cause existing connections to drop`() {
        val serverCrlSource = CertDistPointCrlSource()
        // Start the server and verify the first client has connected
        val firstClientConnectionChangeStatus = verifyConnection(
                crlCheckSoftFail = true,
                crlSource = serverCrlSource,
                // In general, N remoting threads will naturally support N-1 new handshaking clients plus one thread for heartbeating with
                // existing clients. The trick is to make sure at least N new clients are also supported.
                remotingThreads = 2,
                expectedConnectedStatus = true
        )

        // Now simulate the CRL endpoint becoming very slow/unreachable
        crlServer.delay = 10.minutes
        // And pretend enough time has elapsed that the cached CRLs have expired and need downloading again
        serverCrlSource.clearCache()

        // Now a bunch of new clients have arrived and want to handshake with the server, which will potentially cause the server's Netty
        // threads to be tied up in trying to download the CRLs.
        IntStream.range(0, 2).parallel().forEach { clientIndex ->
            val (newClient, _) = createAMQPClient(
                    serverPort,
                    crlCheckSoftFail = true,
                    legalName = CordaX500Name("NewClient$clientIndex", "London", "GB"),
                    crlDistPoints = defaultCrlDistPoints
            )
            newClient.start()
        }

        // Make sure there are no further connection change updates, i.e. the first client stays connected throughout this whole saga
        assertThat(firstClientConnectionChangeStatus.poll(30, TimeUnit.SECONDS)).isNull()
    }

    protected abstract fun verifyConnection(crlCheckSoftFail: Boolean,
                                            crlSource: CertDistPointCrlSource = CertDistPointCrlSource(connectTimeout = crlConnectTimeout),
                                            sslHandshakeTimeout: Duration? = null,
                                            remotingThreads: Int? = null,
                                            clientCrlDistPoints: CrlDistPoints = defaultCrlDistPoints,
                                            revokeClientCert: Boolean = false,
                                            revokeServerCert: Boolean = false,
                                            expectedConnectedStatus: Boolean): BlockingQueue<ConnectionChange>

    protected fun createAMQPClient(targetPort: Int,
                                   crlCheckSoftFail: Boolean,
                                   legalName: CordaX500Name,
                                   crlDistPoints: CrlDistPoints): Pair<AMQPClient, X509Certificate> {
        val baseDirectory = temporaryFolder.root.toPath() / legalName.organisation
        val certificatesDirectory = baseDirectory / "certificates"
        val p2pSslConfiguration = CertificateStoreStubs.P2P.withCertificatesDirectory(certificatesDirectory)
        val signingCertificateStore = CertificateStoreStubs.Signing.withCertificatesDirectory(certificatesDirectory)
        val clientConfig = rigorousMock<AbstractNodeConfiguration>().also {
            doReturn(baseDirectory).whenever(it).baseDirectory
            doReturn(certificatesDirectory).whenever(it).certificatesDirectory
            doReturn(legalName).whenever(it).myLegalName
            doReturn(p2pSslConfiguration).whenever(it).p2pSslOptions
            doReturn(signingCertificateStore).whenever(it).signingCertificateStore
            doReturn(crlCheckSoftFail).whenever(it).crlCheckSoftFail
        }
        clientConfig.configureWithDevSSLCertificate()
        val nodeCert = crlDistPoints.recreateNodeCaAndTlsCertificates(signingCertificateStore, p2pSslConfiguration, crlServer)
        val keyStore = clientConfig.p2pSslOptions.keyStore.get()

        val amqpConfig = object : AMQPConfiguration {
            override val keyStore = keyStore
            override val trustStore = clientConfig.p2pSslOptions.trustStore.get()
            override val maxMessageSize: Int = MAX_MESSAGE_SIZE
            override val trace: Boolean = true
        }
        val amqpClient = AMQPClient(
                listOf(NetworkHostAndPort("localhost", targetPort)),
                setOf(CHARLIE_NAME),
                amqpConfig,
                threadPoolName = legalName.organisation,
                distPointCrlSource = CertDistPointCrlSource(connectTimeout = crlConnectTimeout)
        )
        amqpClients += amqpClient
        return Pair(amqpClient, nodeCert)
    }

    protected fun AMQPClient.waitForInitialConnectionAndCaptureChanges(expectedConnectedStatus: Boolean): BlockingQueue<ConnectionChange> {
        val connectionChangeStatus = LinkedBlockingQueue<ConnectionChange>()
        onConnection.subscribe { connectionChangeStatus.add(it) }
        start()
        assertThat(connectionChangeStatus.take().connected).isEqualTo(expectedConnectedStatus)
        return connectionChangeStatus
    }

    protected data class CrlDistPoints(val crlServerAddress: NetworkHostAndPort,
                                       val nodeCa: String? = NODE_CRL,
                                       val tls: String? = EMPTY_CRL) {
        private val nodeCaCertCrlDistPoint: String? get() = nodeCa?.let { "http://$crlServerAddress/crl/$it" }
        private val tlsCertCrlDistPoint: String? get() = tls?.let { "http://$crlServerAddress/crl/$it" }

        fun recreateNodeCaAndTlsCertificates(signingCertificateStore: CertificateStoreSupplier,
                                             p2pSslConfiguration: MutualSslConfiguration,
                                             crlServer: CrlServer): X509Certificate {
            val nodeKeyStore = signingCertificateStore.get()
            val (nodeCert, nodeKeys) = nodeKeyStore.query { getCertificateAndKeyPair(CORDA_CLIENT_CA, nodeKeyStore.entryPassword) }
            val newNodeCert = crlServer.replaceNodeCertDistPoint(nodeCert, nodeCaCertCrlDistPoint)
            val nodeCertChain = listOf(newNodeCert, crlServer.intermediateCa.certificate) +
                    nodeKeyStore.query { getCertificateChain(CORDA_CLIENT_CA) }.drop(2)

            nodeKeyStore.update {
                internal.deleteEntry(CORDA_CLIENT_CA)
            }
            nodeKeyStore.update {
                setPrivateKey(CORDA_CLIENT_CA, nodeKeys.private, nodeCertChain, nodeKeyStore.entryPassword)
            }

            val sslKeyStore = p2pSslConfiguration.keyStore.get()
            val (tlsCert, tlsKeys) = sslKeyStore.query { getCertificateAndKeyPair(CORDA_CLIENT_TLS, sslKeyStore.entryPassword) }
            val newTlsCert = tlsCert.withCrlDistPoint(nodeKeys, tlsCertCrlDistPoint, crlServer.rootCa.certificate.subjectX500Principal)
            val sslCertChain = listOf(newTlsCert, newNodeCert, crlServer.intermediateCa.certificate) +
                    sslKeyStore.query { getCertificateChain(CORDA_CLIENT_TLS) }.drop(3)

            sslKeyStore.update {
                internal.deleteEntry(CORDA_CLIENT_TLS)
            }
            sslKeyStore.update {
                setPrivateKey(CORDA_CLIENT_TLS, tlsKeys.private, sslCertChain, sslKeyStore.entryPassword)
            }
            return newNodeCert
        }
    }
}


class AMQPServerRevocationTest : AbstractServerRevocationTest() {
    private lateinit var amqpServer: AMQPServer

    @After
    fun shutDown() {
        if (::amqpServer.isInitialized) {
            amqpServer.close()
        }
    }

    override fun verifyConnection(crlCheckSoftFail: Boolean,
                                  crlSource: CertDistPointCrlSource,
                                  sslHandshakeTimeout: Duration?,
                                  remotingThreads: Int?,
                                  clientCrlDistPoints: CrlDistPoints,
                                  revokeClientCert: Boolean,
                                  revokeServerCert: Boolean,
                                  expectedConnectedStatus: Boolean): BlockingQueue<ConnectionChange> {
        val serverCert = createAMQPServer(
                serverPort,
                CHARLIE_NAME,
                crlCheckSoftFail,
                defaultCrlDistPoints,
                crlSource,
                sslHandshakeTimeout,
                remotingThreads
        )
        if (revokeServerCert) {
            crlServer.revokedNodeCerts.add(serverCert)
        }
        amqpServer.start()
        amqpServer.onReceive.subscribe {
            it.complete(true)
        }
        val (client, clientCert) = createAMQPClient(
                serverPort,
                crlCheckSoftFail = crlCheckSoftFail,
                legalName = ALICE_NAME,
                crlDistPoints = clientCrlDistPoints
        )
        if (revokeClientCert) {
            crlServer.revokedNodeCerts.add(clientCert)
        }

        return client.waitForInitialConnectionAndCaptureChanges(expectedConnectedStatus)
    }

    private fun createAMQPServer(port: Int,
                                 legalName: CordaX500Name,
                                 crlCheckSoftFail: Boolean,
                                 crlDistPoints: CrlDistPoints,
                                 distPointCrlSource: CertDistPointCrlSource,
                                 sslHandshakeTimeout: Duration?,
                                 remotingThreads: Int?): X509Certificate {
        check(!::amqpServer.isInitialized)
        val baseDirectory = temporaryFolder.root.toPath() / legalName.organisation
        val certificatesDirectory = baseDirectory / "certificates"
        val p2pSslConfiguration = CertificateStoreStubs.P2P.withCertificatesDirectory(certificatesDirectory)
        val signingCertificateStore = CertificateStoreStubs.Signing.withCertificatesDirectory(certificatesDirectory)
        val serverConfig = rigorousMock<AbstractNodeConfiguration>().also {
            doReturn(baseDirectory).whenever(it).baseDirectory
            doReturn(certificatesDirectory).whenever(it).certificatesDirectory
            doReturn(legalName).whenever(it).myLegalName
            doReturn(p2pSslConfiguration).whenever(it).p2pSslOptions
            doReturn(signingCertificateStore).whenever(it).signingCertificateStore
        }
        serverConfig.configureWithDevSSLCertificate()
        val serverCert = crlDistPoints.recreateNodeCaAndTlsCertificates(signingCertificateStore, p2pSslConfiguration, crlServer)
        val keyStore = serverConfig.p2pSslOptions.keyStore.get()
        val amqpConfig = object : AMQPConfiguration {
            override val keyStore = keyStore
            override val trustStore = serverConfig.p2pSslOptions.trustStore.get()
            override val revocationConfig = crlCheckSoftFail.toRevocationConfig()
            override val maxMessageSize: Int = MAX_MESSAGE_SIZE
            override val sslHandshakeTimeout: Duration = sslHandshakeTimeout ?: super.sslHandshakeTimeout
        }
        amqpServer = AMQPServer(
                "0.0.0.0",
                port,
                amqpConfig,
                threadPoolName = legalName.organisation,
                distPointCrlSource = distPointCrlSource,
                remotingThreads = remotingThreads
        )
        return serverCert
    }
}


class ArtemisServerRevocationTest : AbstractServerRevocationTest() {
    private lateinit var artemisNode: ArtemisNode
    private var crlCheckArtemisServer = true

    @After
    fun shutDown() {
        if (::artemisNode.isInitialized) {
            artemisNode.close()
        }
    }

    @Test(timeout = 300_000)
    fun `connection succeeds with disabled CRL check on revoked node certificate`() {
        crlCheckArtemisServer = false
        verifyConnection(
                crlCheckSoftFail = false,
                revokeClientCert = true,
                expectedConnectedStatus = true
        )
    }

    override fun verifyConnection(crlCheckSoftFail: Boolean,
                                  crlSource: CertDistPointCrlSource,
                                  sslHandshakeTimeout: Duration?,
                                  remotingThreads: Int?,
                                  clientCrlDistPoints: CrlDistPoints,
                                  revokeClientCert: Boolean,
                                  revokeServerCert: Boolean,
                                  expectedConnectedStatus: Boolean): BlockingQueue<ConnectionChange> {
        val (client, clientCert) = createAMQPClient(
                serverPort,
                crlCheckSoftFail = true,
                legalName = ALICE_NAME,
                crlDistPoints = clientCrlDistPoints
        )
        if (revokeClientCert) {
            crlServer.revokedNodeCerts.add(clientCert)
        }

        val nodeCert = startArtemisNode(
                CHARLIE_NAME,
                crlCheckSoftFail,
                defaultCrlDistPoints,
                crlSource,
                sslHandshakeTimeout,
                remotingThreads
        )
        if (revokeServerCert) {
            crlServer.revokedNodeCerts.add(nodeCert)
        }

        val queueName = "${P2P_PREFIX}Test"
        artemisNode.client.started!!.session.createQueue(queueName, RoutingType.ANYCAST, queueName, true)

        val clientConnectionChangeStatus = client.waitForInitialConnectionAndCaptureChanges(expectedConnectedStatus)

        if (expectedConnectedStatus) {
            val msg = client.createMessage("Test".toByteArray(), queueName, CHARLIE_NAME.toString(), emptyMap())
            client.write(msg)
            assertThat(msg.onComplete.get()).isEqualTo(MessageStatus.Acknowledged)
        }

        return clientConnectionChangeStatus
    }

    private fun startArtemisNode(legalName: CordaX500Name,
                                 crlCheckSoftFail: Boolean,
                                 crlDistPoints: CrlDistPoints,
                                 distPointCrlSource: CertDistPointCrlSource,
                                 sslHandshakeTimeout: Duration?,
                                 remotingThreads: Int?): X509Certificate {
        check(!::artemisNode.isInitialized)
        val baseDirectory = temporaryFolder.root.toPath() / legalName.organisation
        val certificatesDirectory = baseDirectory / "certificates"
        val signingCertificateStore = CertificateStoreStubs.Signing.withCertificatesDirectory(certificatesDirectory)
        val p2pSslConfiguration = CertificateStoreStubs.P2P.withCertificatesDirectory(certificatesDirectory, sslHandshakeTimeout = sslHandshakeTimeout)
        val artemisConfig = rigorousMock<AbstractNodeConfiguration>().also {
            doReturn(baseDirectory).whenever(it).baseDirectory
            doReturn(certificatesDirectory).whenever(it).certificatesDirectory
            doReturn(legalName).whenever(it).myLegalName
            doReturn(signingCertificateStore).whenever(it).signingCertificateStore
            doReturn(p2pSslConfiguration).whenever(it).p2pSslOptions
            doReturn(NetworkHostAndPort("0.0.0.0", serverPort)).whenever(it).p2pAddress
            doReturn(null).whenever(it).jmxMonitoringHttpPort
            doReturn(crlCheckSoftFail).whenever(it).crlCheckSoftFail
            doReturn(crlCheckArtemisServer).whenever(it).crlCheckArtemisServer
        }
        artemisConfig.configureWithDevSSLCertificate()
        val nodeCert = crlDistPoints.recreateNodeCaAndTlsCertificates(signingCertificateStore, p2pSslConfiguration, crlServer)

        val server = ArtemisMessagingServer(
                artemisConfig,
                artemisConfig.p2pAddress,
                MAX_MESSAGE_SIZE,
                threadPoolName = "${legalName.organisation}-server",
                trace = true,
                distPointCrlSource = distPointCrlSource,
                remotingThreads = remotingThreads
        )
        val client = ArtemisMessagingClient(
                artemisConfig.p2pSslOptions,
                artemisConfig.p2pAddress,
                MAX_MESSAGE_SIZE,
                threadPoolName = "${legalName.organisation}-client"
        )
        server.start()
        client.start()
        val artemisNode = ArtemisNode(server, client)
        this.artemisNode = artemisNode
        return nodeCert
    }

<<<<<<< HEAD
    private fun verifyArtemisConnection(crlCheckSoftFail: Boolean,
                                        crlCheckArtemisServer: Boolean,
                                        expectedConnected: Boolean = true,
                                        expectedStatus: MessageStatus? = null,
                                        revokedNodeCert: Boolean = false,
                                        nodeCrlDistPoint: String = "http://${crlServer.hostAndPort}/crl/$NODE_CRL",
                                        sslHandshakeTimeout: Duration? = null) {
        val queueName = P2P_PREFIX + "Test"
        val (artemisServer, artemisClient) = createArtemisServerAndClient(
                CHARLIE_NAME,
                crlCheckSoftFail,
                crlCheckArtemisServer,
                nodeCrlDistPoint,
                sslHandshakeTimeout
        )
        artemisServer.use {
            artemisClient.started!!.session.createQueue(
                    QueueConfiguration(queueName).setRoutingType(RoutingType.ANYCAST).setAddress(queueName).setDurable(true)
            )

            val nodeCert = createAMQPClient(serverPort, true, ALICE_NAME, nodeCrlDistPoint)
            if (revokedNodeCert) {
                crlServer.revokedNodeCerts.add(nodeCert.serialNumber)
            }
            val clientConnected = amqpClient.onConnection.toFuture()
            amqpClient.start()
            val clientConnect = clientConnected.get()
            assertThat(clientConnect.connected).isEqualTo(expectedConnected)

            if (expectedConnected) {
                val msg = amqpClient.createMessage("Test".toByteArray(), queueName, CHARLIE_NAME.toString(), emptyMap())
                amqpClient.write(msg)
                assertEquals(expectedStatus, msg.onComplete.get())
            }
            artemisClient.stop()
=======
    private class ArtemisNode(val server: ArtemisMessagingServer, val client: ArtemisMessagingClient) : Closeable {
        override fun close() {
            client.stop()
            server.close()
>>>>>>> a817218b
        }
    }
}<|MERGE_RESOLUTION|>--- conflicted
+++ resolved
@@ -557,48 +557,10 @@
         return nodeCert
     }
 
-<<<<<<< HEAD
-    private fun verifyArtemisConnection(crlCheckSoftFail: Boolean,
-                                        crlCheckArtemisServer: Boolean,
-                                        expectedConnected: Boolean = true,
-                                        expectedStatus: MessageStatus? = null,
-                                        revokedNodeCert: Boolean = false,
-                                        nodeCrlDistPoint: String = "http://${crlServer.hostAndPort}/crl/$NODE_CRL",
-                                        sslHandshakeTimeout: Duration? = null) {
-        val queueName = P2P_PREFIX + "Test"
-        val (artemisServer, artemisClient) = createArtemisServerAndClient(
-                CHARLIE_NAME,
-                crlCheckSoftFail,
-                crlCheckArtemisServer,
-                nodeCrlDistPoint,
-                sslHandshakeTimeout
-        )
-        artemisServer.use {
-            artemisClient.started!!.session.createQueue(
-                    QueueConfiguration(queueName).setRoutingType(RoutingType.ANYCAST).setAddress(queueName).setDurable(true)
-            )
-
-            val nodeCert = createAMQPClient(serverPort, true, ALICE_NAME, nodeCrlDistPoint)
-            if (revokedNodeCert) {
-                crlServer.revokedNodeCerts.add(nodeCert.serialNumber)
-            }
-            val clientConnected = amqpClient.onConnection.toFuture()
-            amqpClient.start()
-            val clientConnect = clientConnected.get()
-            assertThat(clientConnect.connected).isEqualTo(expectedConnected)
-
-            if (expectedConnected) {
-                val msg = amqpClient.createMessage("Test".toByteArray(), queueName, CHARLIE_NAME.toString(), emptyMap())
-                amqpClient.write(msg)
-                assertEquals(expectedStatus, msg.onComplete.get())
-            }
-            artemisClient.stop()
-=======
     private class ArtemisNode(val server: ArtemisMessagingServer, val client: ArtemisMessagingClient) : Closeable {
         override fun close() {
             client.stop()
             server.close()
->>>>>>> a817218b
         }
     }
 }