--- conflicted
+++ resolved
@@ -32,14 +32,10 @@
 import rx.subjects.PublishSubject
 import java.lang.Long.min
 import java.net.InetSocketAddress
-<<<<<<< HEAD
-import java.security.cert.CertPathValidatorException
-import java.time.Duration
-=======
 import java.util.concurrent.Executor
 import java.util.concurrent.ExecutorService
 import java.util.concurrent.ThreadPoolExecutor
->>>>>>> e6a80822
+import java.time.Duration
 import java.util.concurrent.TimeUnit
 import java.util.concurrent.locks.ReentrantLock
 import kotlin.concurrent.withLock
@@ -95,14 +91,9 @@
     private var targetIndex = 0
     private var currentTarget: NetworkHostAndPort = targets.first()
     private var retryInterval = MIN_RETRY_INTERVAL
-<<<<<<< HEAD
-    private val revocationChecker = configuration.revocationConfig.createPKIXRevocationChecker()
     private val handshakeFailureRetryTargets = mutableSetOf<NetworkHostAndPort>()
     private var retryingHandshakeFailures = false
     private var retryOffset = 0
-=======
-    private val badCertTargets = mutableSetOf<NetworkHostAndPort>()
->>>>>>> e6a80822
     @Volatile
     private var amqpActive = false
     @Volatile
