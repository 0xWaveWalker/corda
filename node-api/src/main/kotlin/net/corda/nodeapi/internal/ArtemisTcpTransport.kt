--- conflicted
+++ resolved
@@ -53,7 +53,7 @@
             keyStore?.let {
                 with (it) {
                     path.requireOnDefaultFileSystem()
-                    options[TransportConstants.KEYSTORE_PROVIDER_PROP_NAME] = "JKS"
+                    options[TransportConstants.KEYSTORE_TYPE_PROP_NAME] = "JKS"
                     options[TransportConstants.KEYSTORE_PATH_PROP_NAME] = path
                     options[TransportConstants.KEYSTORE_PASSWORD_PROP_NAME] = get().password
                 }
@@ -61,7 +61,7 @@
             trustStore?.let {
                 with (it) {
                     path.requireOnDefaultFileSystem()
-                    options[TransportConstants.TRUSTSTORE_PROVIDER_PROP_NAME] = "JKS"
+                    options[TransportConstants.TRUSTSTORE_TYPE_PROP_NAME] = "JKS"
                     options[TransportConstants.TRUSTSTORE_PATH_PROP_NAME] = path
                     options[TransportConstants.TRUSTSTORE_PASSWORD_PROP_NAME] = get().password
                 }
@@ -70,23 +70,6 @@
             options[SSL_HANDSHAKE_TIMEOUT_NAME] = handshakeTimeout ?: DEFAULT_SSL_HANDSHAKE_TIMEOUT
         }
 
-<<<<<<< HEAD
-        private fun CertificateStore.toKeyStoreTransportOptions(path: Path) = mapOf(
-                TransportConstants.SSL_ENABLED_PROP_NAME to true,
-                TransportConstants.KEYSTORE_TYPE_PROP_NAME to "JKS",
-                TransportConstants.KEYSTORE_PATH_PROP_NAME to path,
-                TransportConstants.KEYSTORE_PASSWORD_PROP_NAME to password,
-                TransportConstants.NEED_CLIENT_AUTH_PROP_NAME to true)
-
-        private fun CertificateStore.toTrustStoreTransportOptions(path: Path) = mapOf(
-                TransportConstants.SSL_ENABLED_PROP_NAME to true,
-                TransportConstants.TRUSTSTORE_TYPE_PROP_NAME to "JKS",
-                TransportConstants.TRUSTSTORE_PATH_PROP_NAME to path,
-                TransportConstants.TRUSTSTORE_PASSWORD_PROP_NAME to password,
-                TransportConstants.NEED_CLIENT_AUTH_PROP_NAME to true)
-
-=======
->>>>>>> a817218b
         private fun ClientRpcSslOptions.toTransportOptions() = mapOf(
                 TransportConstants.SSL_ENABLED_PROP_NAME to true,
                 TransportConstants.TRUSTSTORE_TYPE_PROP_NAME to trustStoreProvider,
@@ -247,14 +230,10 @@
                                     remotingThreads: Int?): TransportConfiguration {
             options += defaultArtemisOptions(hostAndPort, protocols)
             if (enableSSL) {
-<<<<<<< HEAD
-                options += defaultSSLOptions
+                options[TransportConstants.ENABLED_CIPHER_SUITES_PROP_NAME] = CIPHER_SUITES.joinToString(",")
+                options[TransportConstants.ENABLED_PROTOCOLS_PROP_NAME] = TLS_VERSIONS.joinToString(",")
                 // This is required to stop Client checking URL address vs. Server provided certificate
                 options[TransportConstants.VERIFY_HOST_PROP_NAME] = false
-=======
-                options[TransportConstants.ENABLED_CIPHER_SUITES_PROP_NAME] = CIPHER_SUITES.joinToString(",")
-                options[TransportConstants.ENABLED_PROTOCOLS_PROP_NAME] = TLS_VERSIONS.joinToString(",")
->>>>>>> a817218b
             }
             // By default, use only one remoting thread in tests (https://github.com/corda/corda/pull/2357)
             options[TransportConstants.REMOTING_THREADS_PROPNAME] = remotingThreads ?: if (nodeSerializationEnv == null) 1 else -1
