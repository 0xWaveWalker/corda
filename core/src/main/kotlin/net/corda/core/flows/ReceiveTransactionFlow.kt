package net.corda.core.flows

import co.paralleluniverse.fibers.Suspendable
import net.corda.core.contracts.AttachmentResolutionException
import net.corda.core.contracts.ContractState
import net.corda.core.contracts.StateAndRef
import net.corda.core.contracts.TransactionResolutionException
import net.corda.core.contracts.TransactionVerificationException
import net.corda.core.crypto.TransactionSignature
import net.corda.core.internal.FetchDataFlow
import net.corda.core.internal.PlatformVersionSwitches
import net.corda.core.internal.ResolveTransactionsFlow
import net.corda.core.internal.ServiceHubCoreInternal
import net.corda.core.internal.checkParameterHash
import net.corda.core.internal.pushToLoggingContext
import net.corda.core.internal.telemetry.telemetryServiceInternal
import net.corda.core.node.StatesToRecord
import net.corda.core.transactions.SignedTransaction
import net.corda.core.utilities.Try
import net.corda.core.utilities.debug
import net.corda.core.utilities.trace
import net.corda.core.utilities.unwrap
import java.security.SignatureException
import java.time.Duration

/**
 * The [ReceiveTransactionFlow] should be called in response to the [SendTransactionFlow].
 *
 * This flow is a combination of [FlowSession.receive], resolve and [SignedTransaction.verify]. This flow will receive the
 * [SignedTransaction] and perform the resolution back-and-forth required to check the dependencies and download any missing
 * attachments. The flow will return the [SignedTransaction] after it is resolved and then verified using [SignedTransaction.verify].
 *
 * Please note that it will *not* store the transaction to the vault unless that is explicitly requested and checkSufficientSignatures is true.
 * Setting statesToRecord to anything else when checkSufficientSignatures is false will *not* update the vault.
 *
 * Attention: At the moment, this flow receives a [SignedTransaction] first thing and then proceeds by invoking a [ResolveTransactionsFlow] subflow.
 *            This is used as a criterion to identify cases, where a counterparty has failed notarising a transact
 *
 * @property otherSideSession session to the other side which is calling [SendTransactionFlow].
 * @property checkSufficientSignatures if true checks all required signatures are present. See [SignedTransaction.verify].
 * @property statesToRecord which transaction states should be recorded in the vault, if any.
 * @property deferredAck if set then the caller of this flow is responsible for explicitly sending a FetchDataFlow.Request.End
 *           acknowledgement to indicate transaction resolution is complete. See usage within [FinalityFlow].
 *           Not recommended for 3rd party use.
 */
open class ReceiveTransactionFlow constructor(private val otherSideSession: FlowSession,
                                              private val checkSufficientSignatures: Boolean = true,
                                              private val statesToRecord: StatesToRecord = StatesToRecord.NONE,
                                              private val handlePropagatedNotaryError: Boolean? = null) : FlowLogic<SignedTransaction>() {
    @JvmOverloads
    constructor(
            otherSideSession: FlowSession,
            checkSufficientSignatures: Boolean = true,
            statesToRecord: StatesToRecord = StatesToRecord.NONE
    ) : this(otherSideSession, checkSufficientSignatures, statesToRecord, null)

    @Suppress("KDocMissingDocumentation")
    @Suspendable
    @Throws(SignatureException::class,
            AttachmentResolutionException::class,
            TransactionResolutionException::class,
            TransactionVerificationException::class)
    override fun call(): SignedTransaction {
        if (checkSufficientSignatures) {
            logger.trace { "Receiving a transaction from ${otherSideSession.counterparty}" }
        } else {
            logger.trace { "Receiving a transaction (but without checking the signatures) from ${otherSideSession.counterparty}" }
        }

        val payload = otherSideSession.receive<Any>().unwrap { it }
        return if (isReallyReceiveFinality(payload)) {
            doReceiveFinality(payload)
        } else {
            val deferredAck = isDeferredAck(payload)
            val stx = resolvePayload(payload)
            stx.pushToLoggingContext()
            logger.info("Received transaction acknowledgement request from party ${otherSideSession.counterparty}.")
            checkParameterHash(stx.networkParametersHash)
            subFlow(ResolveTransactionsFlow(stx, otherSideSession, statesToRecord, deferredAck))
            logger.info("Transaction dependencies resolution completed.")
            try {
                stx.verify(serviceHub, checkSufficientSignatures)
            } catch (e: Exception) {
                logger.warn("Transaction verification failed.")
                throw e
            }
            if (checkSufficientSignatures) {
                // We should only send a transaction to the vault for processing if we did in fact fully verify it, and
                // there are no missing signatures. We don't want partly signed stuff in the vault.
                checkBeforeRecording(stx)
                logger.info("Successfully received fully signed tx. Sending it to the vault for processing.")
                serviceHub.recordTransactions(statesToRecord, setOf(stx))
                logger.info("Successfully recorded received transaction locally.")
                if (deferredAck) otherSideSession.send(FetchDataFlow.Request.End) // Finish fetching data (deferredAck)
            }
            stx
        }
    }

    private fun isDeferredAck(payload: Any): Boolean {
        return payload is SignedTransactionWithDistributionList && checkSufficientSignatures && payload.isFinality
    }

    @Suspendable
    private fun doReceiveFinality(payload: Any): SignedTransaction {
        val stx = resolvePayload(payload)
        stx.pushToLoggingContext()
        logger.info("Received transaction acknowledgement request from party ${otherSideSession.counterparty}.")
        checkParameterHash(stx.networkParametersHash)
        subFlow(ResolveTransactionsFlow(stx, otherSideSession, statesToRecord, true))
        logger.info("Transaction dependencies resolution completed.")

        serviceHub.telemetryServiceInternal.span("${this::class.java.name}#recordUnnotarisedTransaction", flowLogic = this) {
            logger.debug { "Peer recording transaction without notary signature." }
            (serviceHub as ServiceHubCoreInternal).recordUnnotarisedTransaction(stx)
        }
        otherSideSession.send(FetchDataFlow.Request.End) // Finish fetching data (deferredAck)
        logger.info("Peer recorded transaction without notary signature. Waiting to receive notary signature.")
        try {
            val notarySignatures = otherSideSession.receive<Try<List<TransactionSignature>>>().unwrap { it.getOrThrow() }
            serviceHub.telemetryServiceInternal.span("${this::class.java.name}#finalizeTransactionWithExtraSignatures", flowLogic = this) {
                logger.debug { "Peer received notarised signature." }
                (serviceHub as ServiceHubCoreInternal).finalizeTransactionWithExtraSignatures(stx, notarySignatures, statesToRecord)
                logger.info("Peer finalised transaction with notary signature.")
            }
        } catch (e: NotaryException) {
            logger.info("Peer received notary error.")
            val overrideHandlePropagatedNotaryError = handlePropagatedNotaryError
                    ?: (serviceHub.cordappProvider.getAppContext().cordapp.targetPlatformVersion >= PlatformVersionSwitches.TWO_PHASE_FINALITY)
            if (overrideHandlePropagatedNotaryError) {
                (serviceHub as ServiceHubCoreInternal).removeUnnotarisedTransaction(stx.id)
                sleep(Duration.ZERO) // force checkpoint to persist db update.
                throw e
            } else {
                otherSideSession.receive<Any>() // simulate unexpected flow end
            }
        }
        return stx
    }

    private fun isReallyReceiveFinality(payload: Any): Boolean {
        return payload is SignedTransactionWithDistributionList && checkSufficientSignatures && payload.isFinality && NotarySigCheck.needsNotarySignature(payload.stx)
    }

    open fun resolvePayload(payload: Any): SignedTransaction {
        return if (payload is SignedTransactionWithDistributionList) {
<<<<<<< HEAD
            if (checkSufficientSignatures || deferredAck) {
                (serviceHub as ServiceHubCoreInternal).recordReceiverTransactionRecoveryMetadata(payload.stx.id, otherSideSession.counterparty.name,
                        TransactionMetadata(otherSideSession.counterparty.name, DistributionList.ReceiverDistributionList(payload.distributionList, statesToRecord)))
=======
            if (checkSufficientSignatures) {
                (serviceHub as ServiceHubCoreInternal).recordReceiverTransactionRecoveryMetadata(payload.stx.id, otherSideSession.counterparty.name, ourIdentity.name, statesToRecord, payload.distributionList)
>>>>>>> ec261cb0
                payload.stx
            } else payload.stx
        } else payload as SignedTransaction
    }

    /**
     * Hook to perform extra checks on the received transaction just before it's recorded. The transaction has already
     * been resolved and verified at this point.
     */
    @Suspendable
    @Throws(FlowException::class)
    protected open fun checkBeforeRecording(stx: SignedTransaction) = Unit
}

/**
 * The [ReceiveStateAndRefFlow] should be called in response to the [SendStateAndRefFlow].
 *
 * This flow is a combination of [FlowSession.receive] and resolve. This flow will receive a list of [StateAndRef]
 * and perform the resolution back-and-forth required to check the dependencies.
 * The flow will return the list of [StateAndRef] after it is resolved.
 */
// @JvmSuppressWildcards is used to suppress wildcards in return type when calling `subFlow(new ReceiveStateAndRef<T>(otherParty))` in java.
class ReceiveStateAndRefFlow<out T : ContractState>(private val otherSideSession: FlowSession) : FlowLogic<@JvmSuppressWildcards List<StateAndRef<T>>>() {
    @Suspendable
    override fun call(): List<StateAndRef<T>> {
        return otherSideSession.receive<List<StateAndRef<T>>>().unwrap {
            val txHashes = it.asSequence().map { it.ref.txhash }.toSet()
            subFlow(ResolveTransactionsFlow(txHashes, otherSideSession))
            it
        }
    }
}<|MERGE_RESOLUTION|>--- conflicted
+++ resolved
@@ -144,14 +144,9 @@
 
     open fun resolvePayload(payload: Any): SignedTransaction {
         return if (payload is SignedTransactionWithDistributionList) {
-<<<<<<< HEAD
-            if (checkSufficientSignatures || deferredAck) {
+            if (checkSufficientSignatures) {
                 (serviceHub as ServiceHubCoreInternal).recordReceiverTransactionRecoveryMetadata(payload.stx.id, otherSideSession.counterparty.name,
                         TransactionMetadata(otherSideSession.counterparty.name, DistributionList.ReceiverDistributionList(payload.distributionList, statesToRecord)))
-=======
-            if (checkSufficientSignatures) {
-                (serviceHub as ServiceHubCoreInternal).recordReceiverTransactionRecoveryMetadata(payload.stx.id, otherSideSession.counterparty.name, ourIdentity.name, statesToRecord, payload.distributionList)
->>>>>>> ec261cb0
                 payload.stx
             } else payload.stx
         } else payload as SignedTransaction
