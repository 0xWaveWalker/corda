--- conflicted
+++ resolved
@@ -29,11 +29,8 @@
         '--info',
         '-Pcompilation.warningsAsErrors=false',
         '-Ptests.failFast=true',
-<<<<<<< HEAD
-        '--build-cache'
-=======
-        '-DexcludeShell',
->>>>>>> 01a65391
+        '--build-cache',
+        '-DexcludeShell'
 ].join(' ')
 
 pipeline {
@@ -64,11 +61,8 @@
         BUILD_CACHE_USERNAME = "${env.BUILD_CACHE_CREDENTIALS_USR}"
         CORDA_ARTIFACTORY_PASSWORD = "${env.ARTIFACTORY_CREDENTIALS_PSW}"
         CORDA_ARTIFACTORY_USERNAME = "${env.ARTIFACTORY_CREDENTIALS_USR}"
-<<<<<<< HEAD
         CORDA_GRADLE_SCAN_KEY = credentials('gradle-build-scans-key')
-=======
         CORDA_BUILD_EDITION = "${buildEdition}"
->>>>>>> 01a65391
         CORDA_USE_CACHE = "corda-remotes"
         DOCKER_URL = "https://index.docker.io/v1/"
         EMAIL_RECIPIENTS = credentials('corda4-email-recipient')
