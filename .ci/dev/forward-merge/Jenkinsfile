@Library('corda-shared-build-pipeline-steps@5.1') _

/*
 * Forward merge any changes in current branch to the branch with following version.
 *
 * Please note, the branches names are intentionally separated as variables, to minimised conflicts
 * during automated merges for this file.
 *
 * These variables should be updated when a new version is cut
 */

/**
 * the branch name of origin branch, it should match the current branch
 * and it acts as a fail-safe inside {@code forwardMerger} pipeline
 */
String originBranch = 'release/os/4.6'

/**
 * the branch name of target branch, it should be the branch with the next version
 * after the one in current branch.
 */
String targetBranch = 'release/os/4.7'

/**
 * Forward merge any changes between #originBranch and #targetBranch
 */
forwardMerger(
<<<<<<< HEAD
    targetBranch: 'release/os/4.8',
    originBranch: 'release/os/4.7',
    slackChannel: '#c4-forward-merge-bot-notifications',
)
=======
    targetBranch: targetBranch,
    originBranch: originBranch,
    slackChannel: '#c4-forward-merge-bot-notifications',
)
>>>>>>> dfe0ed29
<|MERGE_RESOLUTION|>--- conflicted
+++ resolved
@@ -13,26 +13,19 @@
  * the branch name of origin branch, it should match the current branch
  * and it acts as a fail-safe inside {@code forwardMerger} pipeline
  */
-String originBranch = 'release/os/4.6'
+String originBranch = 'release/os/4.7'
 
 /**
  * the branch name of target branch, it should be the branch with the next version
  * after the one in current branch.
  */
-String targetBranch = 'release/os/4.7'
+String targetBranch = 'release/os/4.8'
 
 /**
  * Forward merge any changes between #originBranch and #targetBranch
  */
 forwardMerger(
-<<<<<<< HEAD
-    targetBranch: 'release/os/4.8',
-    originBranch: 'release/os/4.7',
-    slackChannel: '#c4-forward-merge-bot-notifications',
-)
-=======
     targetBranch: targetBranch,
     originBranch: originBranch,
     slackChannel: '#c4-forward-merge-bot-notifications',
-)
->>>>>>> dfe0ed29
+)