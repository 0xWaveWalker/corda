--- conflicted
+++ resolved
@@ -1,8 +1,4 @@
-<<<<<<< HEAD
-FROM azul/zulu-openjdk:8u352
-=======
 FROM azul/zulu-openjdk:8u382
->>>>>>> 66a49ea4
 
 ## Add packages, clean cache, create dirs, create corda user and change ownership
 RUN apt-get update && \
