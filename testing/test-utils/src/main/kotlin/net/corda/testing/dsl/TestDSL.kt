--- conflicted
+++ resolved
@@ -131,11 +131,8 @@
         override val cordappProvider: CordappProvider =
             ledgerInterpreter.services.cordappProvider
 
-<<<<<<< HEAD
         override val notaryService: NotaryService? = null
-=======
         override val attachmentsClassLoaderCache: AttachmentsClassLoaderCache = AttachmentsClassLoaderCacheImpl(TestingNamedCacheFactory())
->>>>>>> 360b3f8d
     }
 
     private fun copy(): TestTransactionDSLInterpreter =
