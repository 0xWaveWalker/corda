--- conflicted
+++ resolved
@@ -171,11 +171,6 @@
                 }
             }
         } else {
-<<<<<<< HEAD
-=======
-            mavenCentral()
-            jcenter()
->>>>>>> 6b3c8b58
             maven {
                 url "${artifactory_contextUrl}/corda-dependencies-dev"
                 content {
@@ -192,12 +187,6 @@
             }
             mavenCentral()
             jcenter()
-            maven {
-                url 'https://kotlin.bintray.com/kotlinx'
-                content {
-                    includeGroup 'org.jetbrains.kotlin'
-                }
-            }
         }
     }
     dependencies {
