import com.r3.testing.DistributeTestsBy
import com.r3.testing.PodLogLevel

import static org.gradle.api.JavaVersion.VERSION_11
import static org.gradle.api.JavaVersion.VERSION_1_8

buildscript {
    // For sharing constants between builds
    Properties constants = new Properties()
    file("$projectDir/constants.properties").withInputStream { constants.load(it) }

    // Our version: bump this on release.
    ext.baseVersion = constants.getProperty("cordaVersion")
    ext.versionSuffix = constants.getProperty("versionSuffix")

    ext.corda_build_edition = System.getenv("CORDA_BUILD_EDITION")?.trim() ?: "Corda Open Source"
    ext.corda_platform_version = constants.getProperty("platformVersion")
    ext.gradle_plugins_version = constants.getProperty("gradlePluginsVersion")

    // Dependency versions. Can run 'gradle dependencyUpdates' to find new versions of things.
    //
    // TODO: Sort this alphabetically.
    ext.kotlin_version = constants.getProperty("kotlinVersion")
    ext.warnings_as_errors = project.hasProperty("compilation.warningsAsErrors") ? project.property("compilation.warningsAsErrors").toBoolean() : false

    ext.quasar_group = 'co.paralleluniverse'
    // Set version of Quasar according to version of Java used:
    if (JavaVersion.current().isJava8()) {
        ext.quasar_version = constants.getProperty("quasarVersion")
        ext.quasar_classifier = constants.getProperty("quasarClassifier")
        ext.jdkClassifier = constants.getProperty("jdkClassifier")
    } else {
        ext.quasar_version = constants.getProperty("quasarVersion11")
        ext.quasar_classifier = constants.getProperty("quasarClassifier11")
        ext.jdkClassifier = constants.getProperty("jdkClassifier11")
    }
    ext.cordaScanApiClassifier = jdkClassifier
    ext.quasar_exclusions = [
            'co.paralleluniverse**',
            'groovy**',
            'com.esotericsoftware.**',
            'jdk**',
            'junit**',
            'kotlin**',
            'net.rubygrapefruit.**',
            'org.gradle.**',
            'org.apache.**',
            'org.jacoco.**',
            'org.junit**',
            'org.slf4j**',
            'worker.org.gradle.**',
            'com.nhaarman.mockito_kotlin**',
            'org.assertj**',
            'org.hamcrest**',
            'org.mockito**',
            'org.opentest4j**'
    ]

    ext.capsule_version = constants.getProperty("capsuleVersion")

    ext.asm_version = constants.getProperty("asmVersion")
    ext.artemis_version = constants.getProperty("artemisVersion")
    ext.jackson_version = constants.getProperty("jacksonVersion")
    ext.jetty_version = constants.getProperty("jettyVersion")
    ext.jersey_version = constants.getProperty("jerseyVersion")
    ext.servlet_version = constants.getProperty("servletVersion")
    ext.assertj_version = constants.getProperty("assertjVersion")
    ext.slf4j_version = constants.getProperty("slf4JVersion")
    ext.log4j_version = constants.getProperty("log4JVersion")
    ext.bouncycastle_version = constants.getProperty("bouncycastleVersion")
    ext.guava_version = constants.getProperty("guavaVersion")
    ext.caffeine_version = constants.getProperty("caffeineVersion")
    ext.disruptor_version = constants.getProperty("disruptorVersion")
    ext.metrics_version = constants.getProperty("metricsVersion")
    ext.metrics_new_relic_version = constants.getProperty("metricsNewRelicVersion")
    ext.djvm_version = constants.getProperty("djvmVersion")
    ext.deterministic_rt_version = constants.getProperty('deterministicRtVersion')
    ext.okhttp_version = constants.getProperty("okhttpVersion")
    ext.netty_version = constants.getProperty("nettyVersion")
    ext.tcnative_version = constants.getProperty("tcnativeVersion")
    ext.typesafe_config_version = constants.getProperty("typesafeConfigVersion")
<<<<<<< HEAD
    ext.fileupload_version = constants.getProperty("fileuploadVersion")
    ext.kryo_version = constants.getProperty("kryoVersion")
    ext.kryo_serializer_version = constants.getProperty("kryoSerializerVersion")
    ext.junit_version = constants.getProperty("junitVersion")
    ext.junit_vintage_version = constants.getProperty("junitVintageVersion")
    ext.junit_jupiter_version = constants.getProperty("junitJupiterVersion")
    ext.junit_platform_version = constants.getProperty("junitPlatformVersion")
    ext.mockito_version = constants.getProperty("mockitoVersion")
    ext.mockito_kotlin_version = constants.getProperty("mockitoKotlinVersion")
    ext.hamkrest_version = constants.getProperty("hamkrestVersion")
    ext.jopt_simple_version = constants.getProperty("joptSimpleVersion")
    ext.jansi_version = constants.getProperty("jansiVersion")
    ext.hibernate_version = constants.getProperty("hibernateVersion")
    ext.h2_version = constants.getProperty("h2Version")
    ext.rxjava_version = constants.getProperty("rxjavaVersion")
    ext.dokka_version = constants.getProperty("dokkaVersion")
    ext.eddsa_version = constants.getProperty("eddsaVersion")
    ext.dependency_checker_version = constants.getProperty("dependencyCheckerVersion")
    ext.commons_collections_version = constants.getProperty("commonsCollectionsVersion")
    ext.beanutils_version = constants.getProperty("beanutilsVersion")
=======
    ext.fileupload_version = '1.4'
    ext.kryo_version = '4.0.2'
    ext.kryo_serializer_version = '0.43'
    // Legacy JUnit 4 version
    ext.junit_version = '4.12'
    // Need this version to access classpath scanning error handling fix -
    // see https://github.com/junit-team/junit5/commit/389de48c2a18c5a93a7203ef424aa47a8a835a74
    // Upgrade to 5.5.x when GA release is available.
    ext.junit_vintage_version = '5.5.0-RC1'
    ext.junit_jupiter_version = '5.5.0-RC1'
    ext.junit_platform_version = '1.5.0-RC1'
    ext.mockito_version = '2.28.2'
    ext.mockito_kotlin_version = '1.6.0'
    ext.hamkrest_version = '1.7.0.0'
    ext.jopt_simple_version = '5.0.2'
    ext.jansi_version = '1.18'
    ext.hibernate_version = '5.4.3.Final'
    ext.h2_version = '1.4.199' // Update docs if renamed or removed.
    ext.rxjava_version = '1.3.8'
    ext.dokka_version = '0.10.1'
    ext.eddsa_version = '0.3.0'
    ext.dependency_checker_version = '5.2.0'
    ext.commons_collections_version = '4.3'
    ext.beanutils_version = '1.9.4'
>>>>>>> 162f76f7
    ext.jsr305_version = constants.getProperty("jsr305Version")
    ext.shiro_version = constants.getProperty("shiroVersion")
    ext.artifactory_plugin_version = constants.getProperty('artifactoryPluginVersion')
    ext.hikari_version = constants.getProperty("hikariVersion")
    ext.liquibase_version = constants.getProperty("liquibaseVersion")
    ext.artifactory_contextUrl = 'https://software.r3.com/artifactory'
    ext.snake_yaml_version = constants.getProperty('snakeYamlVersion')
    ext.docker_compose_rule_version = constants.getProperty("dockerComposeRuleVersion")
    ext.selenium_version = constants.getProperty("seleniumVersion")
    ext.ghostdriver_version = constants.getProperty("ghostdriverVersion")
    ext.proguard_version = constants.getProperty('proguardVersion')
    ext.jsch_version = constants.getProperty("jschVersion")
    ext.protonj_version = constants.getProperty("protonjVersion")
    ext.snappy_version = constants.getProperty("snappyVersion")
    ext.class_graph_version = constants.getProperty('classgraphVersion')
    ext.jcabi_manifests_version = constants.getProperty("jcabiManifestsVersion")
    ext.picocli_version = constants.getProperty("picocliVersion")
    ext.commons_lang_version = constants.getProperty("commonsLangVersion")
    ext.commons_io_version = constants.getProperty("commonsIoVersion")
    ext.controlsfx_version = constants.getProperty("controlsfxVersion")
    ext.detekt_version = constants.getProperty('detektVersion')
    ext.docker_java_version = constants.getProperty("dockerJavaVersion")
    if (JavaVersion.current().isJava8()) {
        ext.fontawesomefx_commons_version = constants.getProperty("fontawesomefxCommonsJava8Version")
        ext.fontawesomefx_fontawesome_version = constants.getProperty("fontawesomefxFontawesomeJava8Version")
    } else {
        ext.fontawesomefx_commons_version = constants.getProperty("fontawesomefxCommonsVersion")
        ext.fontawesomefx_fontawesome_version = constants.getProperty("fontawesomefxFontawesomeVersion")
    }

    // Name of the IntelliJ SDK created for the deterministic Java rt.jar.
    // ext.deterministic_idea_sdk = '1.8 (Deterministic)'

    // Update 121 is required for ObjectInputFilter.
    // Updates [131, 161] also have zip compression bugs on MacOS (High Sierra).
    // when the java version in NodeStartup.hasMinimumJavaVersion() changes, so must this check
    ext.java8_minUpdateVersion = constants.getProperty('java8MinUpdateVersion')
    ext.corda_revision = {
        try {
            "git rev-parse HEAD".execute().text.trim()
        } catch (Exception ignored) {
            logger.warn("git is unavailable in build environment")
            "unknown"
        }
    }()
    ext.corda_docs_link = "https://docs.corda.net/docs/corda-os/$baseVersion"
    repositories {
        mavenLocal()
        // Use system environment to activate caching with Artifactory,
        // because it is actually easier to pass that during parallel build.
        // NOTE: it has to be a name of a virtual repository with all
        // required remote or local repositories!
        if (System.getenv("CORDA_USE_CACHE")) {
            maven {
                name "R3 Maven remote repositories"
                url "${artifactory_contextUrl}/${System.getenv("CORDA_USE_CACHE")}"
                authentication {
                    basic(BasicAuthentication)
                }
                credentials {
                    username = System.getenv('CORDA_ARTIFACTORY_USERNAME')
                    password = System.getenv('CORDA_ARTIFACTORY_PASSWORD')
                }
            }
        } else {
            maven {
                url "${artifactory_contextUrl}/corda-dependencies-dev"
                content {
                    includeGroupByRegex 'net\\.corda(\\..*)?'
                    includeGroupByRegex 'com\\.r3(\\..*)?'
                }
            }
            maven {
                url "${artifactory_contextUrl}/corda-releases"
                content {
                    includeGroupByRegex 'net\\.corda(\\..*)?'
                    includeGroupByRegex 'com\\.r3(\\..*)?'
                }
            }
            mavenCentral()
            jcenter()
        }
    }
    dependencies {
        classpath "org.jetbrains.kotlin:kotlin-gradle-plugin:$kotlin_version"
        classpath "org.jetbrains.kotlin:kotlin-allopen:$kotlin_version"
        classpath "net.corda.plugins:publish-utils:$gradle_plugins_version"
        classpath "net.corda.plugins:quasar-utils:$gradle_plugins_version"
        classpath "net.corda.plugins:cordformation:$gradle_plugins_version"
        classpath "net.corda.plugins:cordapp:$gradle_plugins_version"
        classpath "net.corda.plugins:api-scanner:$gradle_plugins_version"
        classpath "net.corda.plugins:jar-filter:$gradle_plugins_version"
        classpath "net.sf.proguard:proguard-gradle:$proguard_version"
        classpath 'com.github.ben-manes:gradle-versions-plugin:0.15.0'
        classpath "org.jetbrains.kotlin:kotlin-noarg:$kotlin_version"
        classpath "org.jetbrains.dokka:dokka-gradle-plugin:${dokka_version}"
        classpath "net.i2p.crypto:eddsa:$eddsa_version" // Needed for ServiceIdentityGenerator in the build environment.
        classpath "org.owasp:dependency-check-gradle:${dependency_checker_version}"
        classpath "org.jfrog.buildinfo:build-info-extractor-gradle:$artifactory_plugin_version"
        // Capsule gradle plugin forked and maintained locally to support Gradle 5.x
        // See https://github.com/corda/gradle-capsule-plugin
        classpath "us.kirchmeier:gradle-capsule-plugin:1.0.4_r3"
        classpath group: "com.r3.testing", name: "gradle-distributed-testing-plugin", version: '1.3.0'
        classpath "org.sonarsource.scanner.gradle:sonarqube-gradle-plugin:2.8"
    }

    configurations.all {
        resolutionStrategy.cacheChangingModulesFor 0, 'seconds'
    }
}

plugins {
    // Add the shadow plugin to the plugins classpath for the entire project.
    id 'com.github.johnrengelman.shadow' version '2.0.4' apply false
    id "com.gradle.build-scan" version "2.2.1"
    id "org.ajoberstar.grgit" version "4.0.0"
}

apply plugin: 'project-report'
apply plugin: 'com.github.ben-manes.versions'
apply plugin: 'net.corda.plugins.publish-utils'
apply plugin: 'com.jfrog.artifactory'
apply plugin: 'com.r3.testing.distributed-testing'


// If the command line project option -PversionFromGit is added to the gradle invocation, we'll resolve 
// the latest git commit hash and timestamp and create a version postfix from that
if (project.hasProperty("versionFromGit")){
    ext.versionSuffix = "${grgit.head().dateTime.format("yyyyMMdd_HHmmss")}-${grgit.head().abbreviatedId}"
}

// Need the `toString()` call on these, because they need to be converted from GStringImpl to Java Strings.
if (ext.versionSuffix != ""){
    ext.corda_release_version = "${ext.baseVersion}-${ext.versionSuffix}".toString()
} else {
    ext.corda_release_version = "${ext.baseVersion}".toString()
}

// We need the following three lines even though they're inside an allprojects {} block below because otherwise
// IntelliJ gets confused when importing the project and ends up erasing and recreating the .idea directory, along
// with the run configurations. It also doesn't realise that the project is a Java 8 project and misconfigures
// the resulting import. This fixes it.
apply plugin: 'java'

logger.lifecycle("Java version: {}", JavaVersion.current())
sourceCompatibility = VERSION_1_8
targetCompatibility = JavaVersion.current().isJava8() ? VERSION_1_8 : VERSION_11
logger.lifecycle("Java source compatibility: {}", sourceCompatibility)
logger.lifecycle("Java target compatibility: {}", targetCompatibility)
logger.lifecycle("Quasar version: {}", quasar_version)
logger.lifecycle("Quasar classifier: {}", quasar_classifier.toString())
logger.lifecycle("Building Corda version: {}", corda_release_version)

allprojects {
    apply plugin: 'kotlin'
    apply plugin: 'jacoco'
    apply plugin: 'org.owasp.dependencycheck'
    apply plugin: 'kotlin-allopen'
    apply plugin: 'org.sonarqube'

    allOpen {
        annotations(
                "javax.persistence.Entity",
                "javax.persistence.Embeddable",
                "javax.persistence.MappedSuperclass"
        )
    }

    dependencyCheck {
        suppressionFile = '.ci/dependency-checker/suppressedLibraries.xml'
        cveValidForHours = 1
        format = 'ALL'
        failOnError = project.property('owasp.failOnError')
        // by default CVSS is '11' which passes everything. Set between 0-10 to catch vulnerable deps
        failBuildOnCVSS = project.property('owasp.failBuildOnCVSS').toFloat()

        analyzers {
            assemblyEnabled = false
            nuspecEnabled = false
            nugetconfEnabled = false
        }
    }
    sourceCompatibility = VERSION_1_8
    targetCompatibility = JavaVersion.current().isJava8() ? VERSION_1_8 : VERSION_11

    jacoco {
        // JDK11 official support (https://github.com/jacoco/jacoco/releases/tag/v0.8.3)
        toolVersion = "0.8.3"
    }

    tasks.withType(JavaCompile).configureEach {
        options.compilerArgs << "-Xlint:unchecked" << "-Xlint:deprecation" << "-Xlint:-options" << "-parameters"
        options.compilerArgs << '-XDenableSunApiLintControl'
        if (warnings_as_errors) {
            // We cannot fail the build on compiler warnings because we have java warnings that you cannot disable:
            // Signal is internal proprietary API and may be removed in a future release
            // otherwise we should have the following line here:
            // options.compilerArgs << "-Werror"
        }
        options.encoding = 'UTF-8'
    }

    tasks.withType(org.jetbrains.kotlin.gradle.tasks.KotlinCompile).configureEach {
        kotlinOptions {
            languageVersion = "1.2"
            apiVersion = "1.2"
            jvmTarget = VERSION_1_8
            javaParameters = true   // Useful for reflection.
            freeCompilerArgs = ['-Xjvm-default=compatibility']
            allWarningsAsErrors = warnings_as_errors
        }
    }

    tasks.register('compileAll') { task ->
        task.dependsOn tasks.withType(AbstractCompile)
    }

    tasks.withType(Jar).configureEach { task ->
        // Includes War and Ear
        manifest {
            attributes('Corda-Release-Version': corda_release_version)
            attributes('Corda-Platform-Version': corda_platform_version)
            attributes('Corda-Revision': corda_revision)
            attributes('Corda-Vendor': corda_build_edition)
            attributes('Automatic-Module-Name': "net.corda.${task.project.name.replaceAll('-', '.')}")
            attributes('Corda-Docs-Link': corda_docs_link)
        }
    }
    
    tasks.withType(Test).configureEach {
        forkEvery = 20
        ignoreFailures = project.hasProperty('tests.ignoreFailures') ? project.property('tests.ignoreFailures').toBoolean() : false
        failFast = project.hasProperty('tests.failFast') ? project.property('tests.failFast').toBoolean() : false

        // Prevent the project from creating temporary files outside of the build directory.
        systemProperty 'java.io.tmpdir', buildDir.absolutePath

        maxHeapSize = "1g"

        if (project.path.startsWith(':experimental') && System.getProperty("experimental.test.enable") == null) {
            enabled = false
        }

        // Required to use Gradle build cache (until Gradle 5.0 is released with default value of "append" set to false)
        // See https://github.com/gradle/gradle/issues/5269 and https://github.com/gradle/gradle/pull/6419
        extensions.configure(TypeOf.typeOf(JacocoTaskExtension)) { ex ->
            ex.append = false
        }

        maxParallelForks = (System.env.CORDA_TESTING_FORKS == null) ? 1 : "$System.env.CORDA_TESTING_FORKS".toInteger()

        systemProperty 'java.security.egd', 'file:/dev/./urandom'
    }

    tasks.withType(Test).configureEach {
        if (name.contains("integrationTest")) {
            maxParallelForks = (System.env.CORDA_INT_TESTING_FORKS == null) ? 1 : "$System.env.CORDA_INT_TESTING_FORKS".toInteger()
        }
    }

    if (jdkClassifier) {
        jar {
            // JDK11 built and published artifacts to include classifier
            archiveClassifier = jdkClassifier
        }
    }

    group 'net.corda'
    version "$corda_release_version"

    repositories {
        mavenLocal()
        // Use system environment to activate caching with Artifactory,
        // because it is actually easier to pass that during parallel build.
        // NOTE: it has to be a name of a virtual repository with all
        // required remote or local repositories!
        if (System.getenv("CORDA_USE_CACHE")) {
            maven {
                name "R3 Maven remote repositories"
                url "${artifactory_contextUrl}/${System.getenv("CORDA_USE_CACHE")}"
                authentication {
                    basic(BasicAuthentication)
                }
                credentials {
                    username = System.getenv('CORDA_ARTIFACTORY_USERNAME')
                    password = System.getenv('CORDA_ARTIFACTORY_PASSWORD')
                }
            }
        } else {
            maven {
                url "${artifactory_contextUrl}/corda-dependencies"
                content {
                    includeGroupByRegex 'net\\.corda(\\..*)?'
                    includeGroupByRegex 'com\\.r3(\\..*)?'
                    includeGroup 'co.paralleluniverse'
                    includeGroup 'org.crashub'
                    includeGroup 'com.github.bft-smart'
                    includeGroup 'com.github.detro'
                }
            }
            maven {
                url "${artifactory_contextUrl}/corda-dev"
                content {
                    includeGroupByRegex 'net\\.corda(\\..*)?'
                    includeGroupByRegex 'com\\.r3(\\..*)?'
                }
            }
            maven {
                url 'https://repo.gradle.org/gradle/libs-releases'
                content {
                    includeGroup 'org.gradle'
                    includeGroup 'com.github.detro'
                }
            }
            mavenCentral()
            jcenter()
        }
    }

    configurations {
        all {
            resolutionStrategy {
                // Force dependencies to use the same version of Kotlin as Corda.
                force "org.jetbrains.kotlin:kotlin-stdlib-jdk7:$kotlin_version"
                force "org.jetbrains.kotlin:kotlin-stdlib-jdk8:$kotlin_version"
                force "org.jetbrains.kotlin:kotlin-reflect:$kotlin_version"

                // Force dependencies to use the same version of Guava as Corda.
                force "com.google.guava:guava:$guava_version"

                // Demand that everything uses our given version of Netty.
                eachDependency { details ->
                    if (details.requested.group == 'io.netty' && details.requested.name.startsWith('netty-')) {
                        if (details.requested.name.startsWith('netty-tcnative')){
                            details.useVersion tcnative_version
                        } else {
                            details.useVersion netty_version
                        }
                    }
                }
            }
        }
        compile {
            // We want to use SLF4J's version of these bindings: jcl-over-slf4j
            // Remove any transitive dependency on Apache's version.
            exclude group: 'commons-logging', module: 'commons-logging'
            // Remove any transitive dependency on Logback (e.g. Liquibase 3.6 introduces this dependency)
            exclude group: 'ch.qos.logback'

            // Netty-All is an uber-jar which contains every Netty module.
            // Exclude it to force us to use the individual Netty modules instead.
            exclude group: 'io.netty', module: 'netty-all'
        }
        runtime {
            // We never want isolated.jar on classPath, since we want to test jar being dynamically loaded as an attachment
            exclude module: 'isolated'
        }
    }
}
sonarqube {
    properties {
        property "sonar.projectName", "Corda"
        property "sonar.projectKey", "corda"
        property 'sonar.tests', '**/src/test/**,**/src/smoke-test/**,**/src/integration-test/**,**/src/integration-test-slow/**'
        property 'sonar.coverage.jacoco.xmlReportPaths', "${rootDir.path}/build/reports/jacoco/jacocoRootReport/jacocoRootReport.xml"
        property 'detekt.sonar.kotlin.baseline.path', "${rootDir.path}/detekt-baseline.xml"
        property 'detekt.sonar.kotlin.config.path', "${rootDir.path}/detekt-config.yml"
    }
}

// Check that we are running on a Java 8 JDK. The source/targetCompatibility values above aren't sufficient to
// guarantee this because those are properties checked by the Java plugin, but we're using Kotlin.
//
// We recommend a specific minor version (unfortunately, not checkable directly) because JavaFX adds APIs in
// minor releases, so we can't work with just any Java 8, it has to be a recent one.
if (!JavaVersion.current().java8Compatible)
    throw new GradleException("Corda requires Java 8, please upgrade to at least 1.8.0_$java8_minUpdateVersion")

configurations {
    detekt
}

// Required for building out the fat JAR.
dependencies {
    compile project(':node')
    compile "com.google.guava:guava:$guava_version"

    // Set to corda compile to ensure it exists now deploy nodes no longer relies on build
    compile project(path: ":node:capsule", configuration: 'runtimeArtifacts')
    compile project(path: ":testing:testserver:testcapsule:", configuration: 'runtimeArtifacts')

    // For the buildCordappDependenciesJar task
    runtime project(':client:jfx')
    runtime project(':client:mock')
    runtime project(':client:rpc')
    runtime project(':core')
    runtime project(':confidential-identities')
    runtime project(':finance:workflows')
    runtime project(':finance:contracts')
    runtime project(':testing:testserver')
    testCompile project(':test-utils')
    detekt 'io.gitlab.arturbosch.detekt:detekt-cli:1.0.1'
}

jar {
    // Prevent the root project from building an unwanted dummy CorDapp.
    enabled = false
}

task jacocoRootReport(type: org.gradle.testing.jacoco.tasks.JacocoReport) {
    dependsOn = subprojects.test
    additionalSourceDirs = files(subprojects.sourceSets.main.allSource.srcDirs)
    sourceDirectories = files(subprojects.sourceSets.main.allSource.srcDirs)
    classDirectories = files(subprojects.sourceSets.main.output)
    executionData = files(subprojects.jacocoTestReport.executionData)
    reports {
        html.enabled = true
        xml.enabled = true
        csv.enabled = false
    }
    onlyIf = {
        true
    }
    doFirst {
        executionData = files(executionData.findAll {
            it.exists()
        })
    }
    afterEvaluate {
        classDirectories = files(classDirectories.files.collect {
            fileTree(dir: it,
                    // these exclusions are necessary because jacoco gets confused by same class names
                    // which occur due to deterministic versions of non deterministic classes
                    exclude: ['**/net/corda/core/crypto/DigestSupplier**',
                    '**/net/corda/core/crypto/DelegatingSecureRandomService',
                    '**/net/corda/core/internal/ThreadLocalToggleField**',
                    '**/net/corda/core/internal/InheritableThreadLocalToggleField**',
                    '**/net/corda/core/internal/ToggleField**',
                    'net/corda/core/internal/rules/StateContractValidationEnforcementRule**',
                    'net/corda/core/internal/SimpleToggleField**',
                    'net/corda/core/serialization/SerializationFactory**',
                    'net/corda/serialization/internal/amqp/AMQPStreams**',
                    'net/corda/serialization/internal/amqp/AMQPSerializerFactories**',
                    'net/corda/serialization/internal/amqp/AMQPSerializationThreadContext**',
                    'net/corda/serialization/internal/ByteBufferStreams**',
                    'net/corda/serialization/internal/model/DefaultCacheProvider**',
                    'net/corda/serialization/internal/DefaultWhitelist**'
                    ])
        })
    }
}

tasks.register('detekt', JavaExec) {
    def input = "$projectDir"
    def config = "$projectDir/detekt-config.yml"
    def baseline = "$projectDir/detekt-baseline.xml"
    def detektPluginsJar = project(':detekt-plugins').tasks.jar
    def plugins = detektPluginsJar.outputs.files.singleFile
    def params = ['-i', input, '-c', config, '-b', baseline, '--plugins', plugins]
    inputs.files(detektPluginsJar, config, baseline)
    main = "io.gitlab.arturbosch.detekt.cli.Main"
    classpath = configurations.detekt
    args(params)
}

tasks.register('detektBaseline', JavaExec) {
    main = "io.gitlab.arturbosch.detekt.cli.Main"
    classpath = configurations.detekt
    def input = "$projectDir"
    def config = "$projectDir/detekt-config.yml, $projectDir/detekt-baseline-config.yml"
    def baseline = "$projectDir/detekt-baseline.xml"
    def params = ['-i', input, '-c', config, '-b', baseline, '--create-baseline']
    args(params)
}

tasks.withType(Test).configureEach {
    reports.html.destination = file("${reporting.baseDir}/${name}")
}

task testReport(type: TestReport) {
    destinationDir = file("$buildDir/reports/allTests")
    // Include the results from the `test` task in all subprojects
    reportOn subprojects*.test
}

bintrayConfig {
    user = System.getenv('CORDA_BINTRAY_USER')
    key = System.getenv('CORDA_BINTRAY_KEY')
    repo = 'corda'
    org = 'r3'
    licenses = ['Apache-2.0']
    vcsUrl = 'https://github.com/corda/corda'
    projectUrl = 'https://github.com/corda/corda'
    gpgSign = true
    gpgPassphrase = System.getenv('CORDA_BINTRAY_GPG_PASSPHRASE')
    publications = [
            'corda-jfx',
            'corda-mock',
            'corda-rpc',
            'corda-core',
            'corda-core-deterministic',
            'corda-deterministic-verifier',
            'corda-deserializers-djvm',
            'corda',
            'corda-finance-workflows',
            'corda-finance-contracts',
            'corda-node',
            'corda-node-api',
            'corda-node-djvm',
            'corda-test-common',
            'corda-core-test-utils',
            'corda-test-utils',
            'corda-test-db',
            'corda-jackson',
            'corda-testserver-impl',
            'corda-testserver',
            'corda-node-driver',
            'corda-confidential-identities',
            'corda-shell',
            'corda-tools-shell-cli',
            'corda-serialization',
            'corda-serialization-deterministic',
            'corda-serialization-djvm',
            'corda-tools-blob-inspector',
            'corda-tools-explorer',
            'corda-tools-network-bootstrapper',
            'corda-tools-cliutils',
            'corda-common-configuration-parsing',
            'corda-common-validation',
            'corda-common-logging',
            'corda-tools-network-builder',
            'corda-tools-checkpoint-agent'
    ]
    license {
        name = 'Apache-2.0'
        url = 'https://www.apache.org/licenses/LICENSE-2.0'
        distribution = 'repo'
    }
    developer {
        id = 'R3'
        name = 'R3'
        email = 'dev@corda.net'
    }
}

// Build a ZIP of all JARs required to compile the Cordapp template
// Note: corda.jar is used at runtime so no runtime ZIP is necessary.
// Resulting ZIP can be found in "build/distributions"
task buildCordappDependenciesZip(type: Zip) {
    baseName 'corda-deps'
    from configurations.runtime
    from configurations.compile
    from configurations.testCompile
    from buildscript.configurations.classpath
    from 'node/capsule/NOTICE' // CDDL notice
    duplicatesStrategy = DuplicatesStrategy.EXCLUDE
}

artifactory {
    publish {
        contextUrl = artifactory_contextUrl
        repository {
            repoKey = 'corda-dev'
            username = System.getenv('CORDA_ARTIFACTORY_USERNAME')
            password = System.getenv('CORDA_ARTIFACTORY_PASSWORD')
        }

        defaults {
            // Root project applies the plugin (for this block) but does not need to be published
            if (project != rootProject) {
                publications(project.extensions.publish.name())
            }
        }
    }
}

tasks.register('generateApi', net.corda.plugins.apiscanner.GenerateApi) {
    baseName = "api-corda"
}

// This exists to reduce CI build time when the envvar is set (can save up to 40 minutes)
if (file('corda-docs-only-build').exists() || (System.getenv('CORDA_DOCS_ONLY_BUILD') != null)) {
    if (file('corda-docs-only-build').exists()) {
        logger.info("Tests are disabled due to presence of file 'corda-docs-only-build' in the project root")
    } else {
        logger.info("Tests are disabled due to the presence of envvar CORDA_DOCS_ONLY_BUILD")
    }

    allprojects {
        test {
            exclude '*/**'
        }

        it.afterEvaluate {
            if (it.tasks.findByName("integrationTest") != null) {
                integrationTest {
                    exclude '*/**'
                }
            }
        }

        it.afterEvaluate {
            if (it.tasks.findByName("smokeTest") != null) {
                smokeTest {
                    exclude '*/**'
                }
            }
        }
    }
}

wrapper {
    gradleVersion = '5.6.4'
    distributionType = Wrapper.DistributionType.ALL
}

buildScan {
    termsOfServiceUrl = 'https://gradle.com/terms-of-service'
    termsOfServiceAgree = 'yes'
}

distributedTesting {
    profilesURL = 'https://raw.githubusercontent.com/corda/infrastructure-profiles/master'

    parallelTestGroups {
        allParallelIntegrationTest {
            testGroups 'integrationTest'
            profile 'generalPurpose.yml'
            podLogLevel PodLogLevel.INFO
            distribution DistributeTestsBy.METHOD
        }
        allParallelUnitTest {
            podLogLevel PodLogLevel.INFO
            testGroups 'test'
            profile 'generalPurpose.yml'
            distribution DistributeTestsBy.CLASS
        }
        allParallelUnitAndIntegrationTest {
            testGroups 'test', 'integrationTest'
            profile 'generalPurpose.yml'
            distribution DistributeTestsBy.METHOD
        }
        allParallelSmokeTest {
            testGroups 'smokeTest'
            profile 'regression.yml'
            distribution DistributeTestsBy.METHOD
        }
        allParallelSlowIntegrationTest {
            testGroups 'slowIntegrationTest'
            profile 'regression.yml'
            distribution DistributeTestsBy.METHOD
        }
    }

    ignoredTests = [
        ':core-deterministic:testing:data:test'
    ]
}<|MERGE_RESOLUTION|>--- conflicted
+++ resolved
@@ -79,7 +79,6 @@
     ext.netty_version = constants.getProperty("nettyVersion")
     ext.tcnative_version = constants.getProperty("tcnativeVersion")
     ext.typesafe_config_version = constants.getProperty("typesafeConfigVersion")
-<<<<<<< HEAD
     ext.fileupload_version = constants.getProperty("fileuploadVersion")
     ext.kryo_version = constants.getProperty("kryoVersion")
     ext.kryo_serializer_version = constants.getProperty("kryoSerializerVersion")
@@ -100,32 +99,6 @@
     ext.dependency_checker_version = constants.getProperty("dependencyCheckerVersion")
     ext.commons_collections_version = constants.getProperty("commonsCollectionsVersion")
     ext.beanutils_version = constants.getProperty("beanutilsVersion")
-=======
-    ext.fileupload_version = '1.4'
-    ext.kryo_version = '4.0.2'
-    ext.kryo_serializer_version = '0.43'
-    // Legacy JUnit 4 version
-    ext.junit_version = '4.12'
-    // Need this version to access classpath scanning error handling fix -
-    // see https://github.com/junit-team/junit5/commit/389de48c2a18c5a93a7203ef424aa47a8a835a74
-    // Upgrade to 5.5.x when GA release is available.
-    ext.junit_vintage_version = '5.5.0-RC1'
-    ext.junit_jupiter_version = '5.5.0-RC1'
-    ext.junit_platform_version = '1.5.0-RC1'
-    ext.mockito_version = '2.28.2'
-    ext.mockito_kotlin_version = '1.6.0'
-    ext.hamkrest_version = '1.7.0.0'
-    ext.jopt_simple_version = '5.0.2'
-    ext.jansi_version = '1.18'
-    ext.hibernate_version = '5.4.3.Final'
-    ext.h2_version = '1.4.199' // Update docs if renamed or removed.
-    ext.rxjava_version = '1.3.8'
-    ext.dokka_version = '0.10.1'
-    ext.eddsa_version = '0.3.0'
-    ext.dependency_checker_version = '5.2.0'
-    ext.commons_collections_version = '4.3'
-    ext.beanutils_version = '1.9.4'
->>>>>>> 162f76f7
     ext.jsr305_version = constants.getProperty("jsr305Version")
     ext.shiro_version = constants.getProperty("shiroVersion")
     ext.artifactory_plugin_version = constants.getProperty('artifactoryPluginVersion')
